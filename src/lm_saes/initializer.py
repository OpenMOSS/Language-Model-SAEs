from typing import Dict, Iterable, List

import torch
from torch import Tensor
from torch.distributed.device_mesh import DeviceMesh
from torch.distributed.tensor import DTensor

from lm_saes.abstract_sae import AbstractSparseAutoEncoder
from lm_saes.backend.language_model import LanguageModel
from lm_saes.clt import CrossLayerTranscoder
from lm_saes.config import BaseSAEConfig, InitializerConfig
from lm_saes.crosscoder import CrossCoder
<<<<<<< HEAD
from lm_saes.lorsa import LowRankSparseAttention
=======
from lm_saes.molt import MixtureOfLinearTransform
>>>>>>> 4a1e3bad
from lm_saes.sae import SparseAutoEncoder
from lm_saes.utils.logging import get_distributed_logger
from lm_saes.utils.misc import calculate_activation_norm
from wandb.sdk.wandb_run import Run

logger = get_distributed_logger("initializer")


class Initializer:
    def __init__(self, cfg: InitializerConfig):
        self.cfg = cfg

    @torch.no_grad()
    def initialize_parameters(self, sae: AbstractSparseAutoEncoder):
        """Initialize the parameters of the SAE.
        Only used when the state is "training" to initialize sae.
        """

        sae.init_parameters(
            encoder_uniform_bound=self.cfg.encoder_uniform_bound,
            decoder_uniform_bound=self.cfg.decoder_uniform_bound,
            init_log_jumprelu_threshold_value=self.cfg.init_log_jumprelu_threshold_value,
        )

        if self.cfg.init_encoder_with_decoder_transpose:
            sae.init_encoder_with_decoder_transpose(self.cfg.init_encoder_with_decoder_transpose_factor)

        return sae

    @torch.no_grad()
    def initialization_search(
        self,
        sae: AbstractSparseAutoEncoder,
        activation_batch: Dict[str, Tensor],
        wandb_logger: Run | None = None,
    ):
        """
        This function is used to search for the best initialization norm for the SAE decoder.
        """
        batch = sae.normalize_activations(activation_batch)

        if self.cfg.bias_init_method == "geometric_median":
            assert sae.b_D is not None, "Decoder bias should exist if use_decoder_bias is True"
            if isinstance(sae, CrossLayerTranscoder):
                for i in range(sae.cfg.n_layers):
                    hook_point_out = sae.cfg.hook_points_out[i]
                    normalized_mean_activation = batch[hook_point_out].mean(0)
                    if isinstance(sae.b_D[i], DTensor):
                        normalized_mean_activation = DTensor.from_local(
                            normalized_mean_activation,
                            device_mesh=sae.device_mesh,
                            placements=sae.dim_maps()["b_D"].placements(sae.device_mesh),
                        )

                    sae.b_D[i].copy_(normalized_mean_activation)
            else:
                label = sae.prepare_label(batch)
                normalized_mean_activation = label.mean(dim=list(range((batch[sae.cfg.hook_point_out].ndim - 1))))
                sae.b_D.copy_(normalized_mean_activation)

        @torch.autocast(device_type=sae.cfg.device, dtype=sae.cfg.dtype)
        def grid_search_best_init_norm(search_range: List[float]) -> float:
            losses: Dict[float, float] = {}

            for norm in search_range:
                sae.set_decoder_to_fixed_norm(norm, force_exact=True)
                if self.cfg.init_encoder_with_decoder_transpose:
                    sae.init_encoder_with_decoder_transpose(self.cfg.init_encoder_with_decoder_transpose_factor)
                mse = sae.compute_loss(batch)[1][0]["l_rec"].mean().item()  # type: ignore
                losses[norm] = mse
            best_norm = min(losses, key=losses.get)  # type: ignore
            return best_norm

        if self.cfg.grid_search_init_norm:
            best_norm_coarse = grid_search_best_init_norm(torch.linspace(0.1, 1, 10).numpy().tolist())  # type: ignore
            best_norm_fine_grained = grid_search_best_init_norm(
                torch.linspace(best_norm_coarse - 0.09, best_norm_coarse + 0.1, 20).numpy().tolist()  # type: ignore
            )

            logger.info(f"The best (i.e. lowest MSE) initialized norm is {best_norm_fine_grained}")
            if wandb_logger is not None:
                wandb_logger.log({"best_norm_fine_grained": best_norm_fine_grained})

            sae.set_decoder_to_fixed_norm(best_norm_fine_grained, force_exact=True)

        if self.cfg.init_encoder_with_decoder_transpose:
            sae.init_encoder_with_decoder_transpose(self.cfg.init_encoder_with_decoder_transpose_factor)

        return sae

<<<<<<< HEAD
=======
    @torch.no_grad()
    def initialize_jump_relu_threshold(self, sae: AbstractSparseAutoEncoder, activation_batch: Dict[str, Tensor]):
        """
        This function is used to initialize the jump_relu_threshold for the SAE.
        """
        batch = sae.normalize_activations(activation_batch)
        x, encoder_kwargs, _ = sae.prepare_input(batch)
        _, hidden_pre = sae.encode(x, **encoder_kwargs, return_hidden_pre=True)
        hidden_pre = torch.clamp(hidden_pre, min=0.0)
        hidden_pre = hidden_pre.flatten()
        threshold = hidden_pre.topk(k=batch_size(batch) * sae.cfg.top_k).values[-1]
        sae.cfg.act_fn = "jumprelu"
        sae.activation_function = sae.activation_function_factory(sae.device_mesh)
        assert isinstance(sae.activation_function, JumpReLU)
        sae.activation_function.log_jumprelu_threshold.data.fill_(math.log(threshold.item()))
        return sae

>>>>>>> 4a1e3bad
    def initialize_sae_from_config(
        self,
        cfg: BaseSAEConfig,
        activation_stream: Iterable[dict[str, Tensor]] | None = None,
        activation_norm: dict[str, float] | None = None,
        device_mesh: DeviceMesh | None = None,
        wandb_logger: Run | None = None,
        fold_activation_scale: bool = False,
        model: LanguageModel | None = None,
    ):
        """
        Initialize the SAE from the SAE config.
        Args:
            cfg (SAEConfig): The SAE config.
            activation_iter (Iterable[dict[str, Tensor]] | None): The activation iterator.
            activation_norm (dict[str, float] | None): The activation normalization. Used for dataset-wise normalization when self.cfg.norm_activation is "dataset-wise".
            device_mesh (DeviceMesh | None): The device mesh.
        """
<<<<<<< HEAD
        try:
            sae_cls = {
                "sae": SparseAutoEncoder,
                "crosscoder": CrossCoder,
                "clt": CrossLayerTranscoder,
                "lorsa": LowRankSparseAttention,
            }[cfg.sae_type]
        except KeyError:
=======
        if cfg.sae_type == "sae":
            sae: AbstractSparseAutoEncoder = SparseAutoEncoder.from_config(cfg, device_mesh=device_mesh)
        elif cfg.sae_type == "crosscoder":
            sae: AbstractSparseAutoEncoder = CrossCoder.from_config(cfg, device_mesh=device_mesh)
        elif cfg.sae_type == "clt":
            sae: AbstractSparseAutoEncoder = CrossLayerTranscoder.from_config(cfg, device_mesh=device_mesh)
        elif cfg.sae_type == "molt":
            sae: AbstractSparseAutoEncoder = MixtureOfLinearTransform.from_config(cfg, device_mesh=device_mesh)
        else:
>>>>>>> 4a1e3bad
            raise ValueError(f"SAE type {cfg.sae_type} not supported.")

        sae: AbstractSparseAutoEncoder = sae_cls.from_config(
            cfg,
            device_mesh=device_mesh,
            fold_activation_scale=fold_activation_scale,
        )

        if cfg.sae_pretrained_name_or_path is None:
            sae = self.initialize_parameters(sae)
            if sae.cfg.norm_activation == "dataset-wise":
                if activation_norm is None:
                    assert activation_stream is not None, (
                        "Activation iterator must be provided for dataset-wise normalization"
                    )

                    activation_norm = calculate_activation_norm(
                        activation_stream, cfg.associated_hook_points, device_mesh=device_mesh
                    )
                sae.set_dataset_average_activation_norm(activation_norm)

            if cfg.sae_type == "lorsa" and self.cfg.initialize_lorsa_with_mhsa:
                assert sae.cfg.norm_activation == "dataset-wise", (
                    "Norm activation must be dataset-wise for Lorsa if use initialize_lorsa_with_mhsa"
                )
                sae.init_lorsa_with_mhsa(model.model.blocks[self.cfg.model_layer].attn)

            assert activation_stream is not None, "Activation iterator must be provided for initialization search"
            activation_batch = next(iter(activation_stream))  # type: ignore

            if self.cfg.initialize_W_D_with_active_subspace:
                batch = sae.normalize_activations(activation_batch)
                if cfg.sae_type == "lorsa":
                    assert sae.cfg.norm_activation == "dataset-wise", (
                        "Norm activation must be dataset-wise for Lorsa if use initialize_W_D_with_active_subspace"
                    )
                    sae.init_W_D_with_active_subspace_per_head(
                        batch, mhsa=model.model.blocks[self.cfg.model_layer].attn
                    )
                else:
                    sae.init_W_D_with_active_subspace(batch, self.cfg.d_active_subspace)

            sae = self.initialization_search(sae, activation_batch, wandb_logger=wandb_logger)

            if self.cfg.init_encoder_bias_with_mean_hidden_pre:
                batch = sae.normalize_activations(activation_batch)
                sae.init_encoder_bias_with_mean_hidden_pre(batch)

        return sae<|MERGE_RESOLUTION|>--- conflicted
+++ resolved
@@ -6,15 +6,12 @@
 from torch.distributed.tensor import DTensor
 
 from lm_saes.abstract_sae import AbstractSparseAutoEncoder
-from lm_saes.backend.language_model import LanguageModel
+from lm_saes.backend.language_model import LanguageModel, TransformerLensLanguageModel
 from lm_saes.clt import CrossLayerTranscoder
 from lm_saes.config import BaseSAEConfig, InitializerConfig
 from lm_saes.crosscoder import CrossCoder
-<<<<<<< HEAD
 from lm_saes.lorsa import LowRankSparseAttention
-=======
 from lm_saes.molt import MixtureOfLinearTransform
->>>>>>> 4a1e3bad
 from lm_saes.sae import SparseAutoEncoder
 from lm_saes.utils.logging import get_distributed_logger
 from lm_saes.utils.misc import calculate_activation_norm
@@ -63,6 +60,7 @@
                     hook_point_out = sae.cfg.hook_points_out[i]
                     normalized_mean_activation = batch[hook_point_out].mean(0)
                     if isinstance(sae.b_D[i], DTensor):
+                        assert sae.device_mesh is not None, "Device mesh should exist if b_D is a DTensor"
                         normalized_mean_activation = DTensor.from_local(
                             normalized_mean_activation,
                             device_mesh=sae.device_mesh,
@@ -70,10 +68,18 @@
                         )
 
                     sae.b_D[i].copy_(normalized_mean_activation)
-            else:
+            elif (
+                isinstance(sae, MixtureOfLinearTransform)
+                or isinstance(sae, LowRankSparseAttention)
+                or isinstance(sae, SparseAutoEncoder)
+            ):
                 label = sae.prepare_label(batch)
                 normalized_mean_activation = label.mean(dim=list(range((batch[sae.cfg.hook_point_out].ndim - 1))))
                 sae.b_D.copy_(normalized_mean_activation)
+            else:
+                raise ValueError(
+                    f"Bias initialization method {self.cfg.bias_init_method} is not supported for {sae.cfg.sae_type}"
+                )
 
         @torch.autocast(device_type=sae.cfg.device, dtype=sae.cfg.dtype)
         def grid_search_best_init_norm(search_range: List[float]) -> float:
@@ -105,26 +111,6 @@
 
         return sae
 
-<<<<<<< HEAD
-=======
-    @torch.no_grad()
-    def initialize_jump_relu_threshold(self, sae: AbstractSparseAutoEncoder, activation_batch: Dict[str, Tensor]):
-        """
-        This function is used to initialize the jump_relu_threshold for the SAE.
-        """
-        batch = sae.normalize_activations(activation_batch)
-        x, encoder_kwargs, _ = sae.prepare_input(batch)
-        _, hidden_pre = sae.encode(x, **encoder_kwargs, return_hidden_pre=True)
-        hidden_pre = torch.clamp(hidden_pre, min=0.0)
-        hidden_pre = hidden_pre.flatten()
-        threshold = hidden_pre.topk(k=batch_size(batch) * sae.cfg.top_k).values[-1]
-        sae.cfg.act_fn = "jumprelu"
-        sae.activation_function = sae.activation_function_factory(sae.device_mesh)
-        assert isinstance(sae.activation_function, JumpReLU)
-        sae.activation_function.log_jumprelu_threshold.data.fill_(math.log(threshold.item()))
-        return sae
-
->>>>>>> 4a1e3bad
     def initialize_sae_from_config(
         self,
         cfg: BaseSAEConfig,
@@ -143,26 +129,15 @@
             activation_norm (dict[str, float] | None): The activation normalization. Used for dataset-wise normalization when self.cfg.norm_activation is "dataset-wise".
             device_mesh (DeviceMesh | None): The device mesh.
         """
-<<<<<<< HEAD
         try:
             sae_cls = {
                 "sae": SparseAutoEncoder,
                 "crosscoder": CrossCoder,
                 "clt": CrossLayerTranscoder,
                 "lorsa": LowRankSparseAttention,
+                "molt": MixtureOfLinearTransform,
             }[cfg.sae_type]
         except KeyError:
-=======
-        if cfg.sae_type == "sae":
-            sae: AbstractSparseAutoEncoder = SparseAutoEncoder.from_config(cfg, device_mesh=device_mesh)
-        elif cfg.sae_type == "crosscoder":
-            sae: AbstractSparseAutoEncoder = CrossCoder.from_config(cfg, device_mesh=device_mesh)
-        elif cfg.sae_type == "clt":
-            sae: AbstractSparseAutoEncoder = CrossLayerTranscoder.from_config(cfg, device_mesh=device_mesh)
-        elif cfg.sae_type == "molt":
-            sae: AbstractSparseAutoEncoder = MixtureOfLinearTransform.from_config(cfg, device_mesh=device_mesh)
-        else:
->>>>>>> 4a1e3bad
             raise ValueError(f"SAE type {cfg.sae_type} not supported.")
 
         sae: AbstractSparseAutoEncoder = sae_cls.from_config(
@@ -184,10 +159,16 @@
                     )
                 sae.set_dataset_average_activation_norm(activation_norm)
 
-            if cfg.sae_type == "lorsa" and self.cfg.initialize_lorsa_with_mhsa:
+            if isinstance(sae, LowRankSparseAttention) and self.cfg.initialize_lorsa_with_mhsa:
                 assert sae.cfg.norm_activation == "dataset-wise", (
                     "Norm activation must be dataset-wise for Lorsa if use initialize_lorsa_with_mhsa"
                 )
+                assert isinstance(model, TransformerLensLanguageModel) and model.model is not None, (
+                    "Only support TransformerLens backend for initializing Lorsa with Original Multi Head Sparse Attention"
+                )
+                assert self.cfg.model_layer is not None, (
+                    "Model layer must be provided for initializing Lorsa with Original Multi Head Sparse Attention"
+                )
                 sae.init_lorsa_with_mhsa(model.model.blocks[self.cfg.model_layer].attn)
 
             assert activation_stream is not None, "Activation iterator must be provided for initialization search"
@@ -195,14 +176,23 @@
 
             if self.cfg.initialize_W_D_with_active_subspace:
                 batch = sae.normalize_activations(activation_batch)
-                if cfg.sae_type == "lorsa":
+                if isinstance(sae, LowRankSparseAttention):
                     assert sae.cfg.norm_activation == "dataset-wise", (
                         "Norm activation must be dataset-wise for Lorsa if use initialize_W_D_with_active_subspace"
                     )
+                    assert isinstance(model, TransformerLensLanguageModel) and model.model is not None, (
+                        "Only support TransformerLens backend for initializing Lorsa decoder weight with active subspace"
+                    )
+                    assert self.cfg.model_layer is not None, (
+                        "Model layer must be provided for initializing Lorsa decoder weight with active subspace"
+                    )
                     sae.init_W_D_with_active_subspace_per_head(
                         batch, mhsa=model.model.blocks[self.cfg.model_layer].attn
                     )
                 else:
+                    assert self.cfg.d_active_subspace is not None, (
+                        "d_active_subspace must be provided for initializing other SAEs with active subspace"
+                    )
                     sae.init_W_D_with_active_subspace(batch, self.cfg.d_active_subspace)
 
             sae = self.initialization_search(sae, activation_batch, wandb_logger=wandb_logger)
