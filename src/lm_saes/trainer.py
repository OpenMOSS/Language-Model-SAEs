--- conflicted
+++ resolved
@@ -1,31 +1,26 @@
 import math
 import os
-<<<<<<< HEAD
-from typing import Any, Any, Callable, Iterable
 from pathlib import Path
-=======
 from typing import Any, Callable, Iterable
->>>>>>> dc8c9893
 
 import torch
+import torch.distributed.checkpoint as dcp
 import torch.optim.lr_scheduler as lr_scheduler
 from torch import Tensor
+from torch.distributed.checkpoint import FileSystemReader, FileSystemWriter
 from torch.distributed.tensor import DTensor
-from torch.distributed.checkpoint import FileSystemReader, FileSystemWriter
-import torch.distributed.checkpoint as dcp
-import torch.distributed as dist
 from torch.optim import Adam, Optimizer
 from tqdm import tqdm
-from wandb.sdk.wandb_run import Run
 
 from lm_saes.abstract_sae import AbstractSparseAutoEncoder
 from lm_saes.config import TrainerConfig
 from lm_saes.crosscoder import CrossCoder
-from lm_saes.optim import get_scheduler, SparseAdam
+from lm_saes.optim import SparseAdam, get_scheduler
 from lm_saes.utils.logging import get_distributed_logger, log_metrics
 from lm_saes.utils.misc import is_primary_rank
 from lm_saes.utils.tensor_dict import batch_size
 from lm_saes.utils.timer import timer
+from wandb.sdk.wandb_run import Run
 
 logger = get_distributed_logger("trainer")
 
@@ -46,24 +41,22 @@
         self.scheduler: lr_scheduler.LRScheduler | None = None
         self.wandb_logger: Run | None = None
 
-    def save_checkpoint(
-        self, sae: AbstractSparseAutoEncoder, checkpoint_path: str
-    ) -> None:
+    def save_checkpoint(self, sae: AbstractSparseAutoEncoder, checkpoint_path: str) -> None:
         """
-        Save a complete checkpoint including model, optimizer, scheduler, and 
+        Save a complete checkpoint including model, optimizer, scheduler, and
         trainer state.
-        
+
         Args:
             sae: The sparse autoencoder model to save
             checkpoint_path: Path where to save the checkpoint (without extension)
         """
-            
+
         # Create checkpoint directory if it doesn't exist
         checkpoint_dir = Path(checkpoint_path) / "checkpoints" / f"step_{self.cur_step}"
 
-        if (checkpoint_dir and not os.path.exists(checkpoint_dir)):
+        if checkpoint_dir and not os.path.exists(checkpoint_dir):
             os.makedirs(checkpoint_dir, exist_ok=True)
-        
+
         sae.cfg.save_hyperparameters(checkpoint_dir)
         # Save model state
         if sae.device_mesh is None:
@@ -102,7 +95,7 @@
                 optimizer_state = self.optimizer.state_dict()
                 fs_writer = FileSystemWriter(optimizer_path)
                 dcp.save(optimizer_state, storage_writer=fs_writer)
-        
+
         # Save scheduler state - handle distributed tensors
         if self.scheduler is not None:
             if sae.device_mesh is None:
@@ -115,38 +108,39 @@
                 scheduler_state = self.scheduler.state_dict()
                 fs_writer = FileSystemWriter(scheduler_path)
                 dcp.save(scheduler_state, storage_writer=fs_writer)
-            
-            
+
         logger.info(f"Checkpoint saved to {checkpoint_path}")
 
     @classmethod
     def from_checkpoint(
-        cls, sae: AbstractSparseAutoEncoder, checkpoint_path: str,
+        cls,
+        sae: AbstractSparseAutoEncoder,
+        checkpoint_path: str,
     ) -> "Trainer":
         """
-        Load a complete checkpoint including model, optimizer, scheduler, and 
+        Load a complete checkpoint including model, optimizer, scheduler, and
         trainer state.
-        
+
         Args:
             device_mesh: The device mesh to load the model into
             checkpoint_path: Path where the checkpoint was saved (without extension)
-            
+
         Returns:
             Trainer: A new trainer instance with loaded state
-        """            
+        """
         # Load trainer state first to get the config
         checkpoint_dir = Path(checkpoint_path)
         trainer_path = checkpoint_dir / "trainer.pt"
         if os.path.exists(trainer_path):
-            trainer_state = torch.load(trainer_path, map_location='cpu', weights_only=False)
+            trainer_state = torch.load(trainer_path, map_location="cpu", weights_only=False)
             cfg = trainer_state.get("cfg")
             if cfg is None:
                 raise ValueError("Checkpoint does not contain trainer config")
-            
+
             # Create trainer instance with loaded config
             trainer = cls(cfg)
             trainer.cfg.from_pretrained_path = checkpoint_path
-            
+
             # Restore trainer state variables
             trainer.cur_step = trainer_state["cur_step"]
             trainer.cur_tokens = trainer_state["cur_tokens"]
@@ -157,17 +151,17 @@
             trainer.k_cold_booting_steps = trainer_state["k_cold_booting_steps"]
             trainer.l1_coefficient_warmup_steps = trainer_state["l1_coefficient_warmup_steps"]
             trainer.checkpoint_thresholds = trainer_state["checkpoint_thresholds"]
-            
+
             logger.info(f"Loaded trainer state from step {trainer.cur_step}")
         else:
             raise ValueError(f"Trainer checkpoint not found at {trainer_path}")
-        
+
         trainer._initialize_optimizer(sae)
-        
+
         # Load optimizer state
         if sae.device_mesh is None:
             optimizer_path = checkpoint_dir / "optimizer.pt"
-            optimizer_state = torch.load(optimizer_path, map_location='cpu')
+            optimizer_state = torch.load(optimizer_path, map_location="cpu")
             trainer.optimizer.load_state_dict(optimizer_state)
             logger.info("Loaded optimizer state")
         else:
@@ -178,11 +172,11 @@
             trainer.optimizer.load_state_dict(optimizer_state)
             logger.info("Loaded optimizer state")
             logger.info(f"trainer.optimizer.state_dict(): {trainer.optimizer.state_dict()}")
-        
+
         # Load scheduler state
         if sae.device_mesh is None:
             scheduler_path = checkpoint_dir / "scheduler.pt"
-            scheduler_state = torch.load(scheduler_path, map_location='cpu')
+            scheduler_state = torch.load(scheduler_path, map_location="cpu")
             trainer.scheduler.load_state_dict(scheduler_state)
             logger.info("Loaded scheduler state")
         else:
@@ -233,25 +227,6 @@
     @timer.time("initialize_optimizer")
     def _initialize_optimizer(self, sae: AbstractSparseAutoEncoder):
         assert isinstance(self.cfg.lr, float)
-<<<<<<< HEAD
-        optim_cls = {
-            "adam": Adam,
-            "sparseadam": SparseAdam,
-        }[self.cfg.optimizer_class]
-        
-        # 构建optimizer参数
-        optimizer_kwargs = {
-            "params": sae.get_parameters(),
-            "lr": self.cfg.lr,
-            "betas": self.cfg.betas,
-        }
-        
-        # 只有adam optimizer才支持foreach参数
-        if self.cfg.optimizer_class == "adam":
-            optimizer_kwargs["foreach"] = self.cfg.optimizer_foreach
-            
-        optimizer = optim_cls(**optimizer_kwargs)
-=======
 
         def _apply_lr(parameters: dict[str, Any]):
             assert isinstance(self.cfg.lr, float)
@@ -276,8 +251,25 @@
         param_str = "\n".join([_format_parameters(p) for p in params])
         logger.info(f"\nParameter Groups: \n{param_str}\n")
 
-        optimizer = Adam(params, lr=self.cfg.lr, betas=self.cfg.betas)
->>>>>>> dc8c9893
+        optim_cls = {
+            "adam": Adam,
+            "sparseadam": SparseAdam,
+        }[self.cfg.optimizer_class]
+
+        # 构建optimizer参数
+        optimizer_kwargs = {
+            "params": sae.get_parameters(),
+            "lr": self.cfg.lr,
+            "betas": self.cfg.betas,
+        }
+
+        # 只有adam optimizer才支持foreach参数
+        if self.cfg.optimizer_class == "adam":
+            optimizer_kwargs["foreach"] = self.cfg.optimizer_foreach
+
+        optimizer = optim_cls(**optimizer_kwargs)
+        # TODO: make this elegant
+
         scheduler = get_scheduler(
             scheduler_name=self.cfg.lr_scheduler_name,
             optimizer=optimizer,
@@ -303,7 +295,7 @@
             else:
                 warmup_progress = (self.cur_step - self.k_cold_booting_steps) / self.k_warmup_steps
                 warmup_progress = min(1.0, warmup_progress)
-                
+
                 if self.cfg.k_schedule_type == "exponential":
                     exp_factor = self.cfg.k_exponential_factor
                     decay_factor = (1.0 - math.exp(-exp_factor * warmup_progress)) / (1.0 - math.exp(-exp_factor))
@@ -312,7 +304,7 @@
                     current_k = self.cfg.initial_k + (sae.cfg.top_k - self.cfg.initial_k) * warmup_progress
                 else:
                     current_k = self.cfg.initial_k + (sae.cfg.top_k - self.cfg.initial_k) * warmup_progress
-                
+
                 sae.set_current_k(
                     max(
                         sae.cfg.top_k,
@@ -325,12 +317,8 @@
             if self.cfg.l1_coefficient is not None
             else 1.0
         )
-        
-        lp_coefficient = (
-            self.cfg.lp_coefficient
-            if self.cfg.lp_coefficient is not None
-            else 0.0
-        )
+
+        lp_coefficient = self.cfg.lp_coefficient if self.cfg.lp_coefficient is not None else 0.0
 
         result = sae.compute_loss(
             batch,
@@ -349,7 +337,14 @@
             loss_data = {}
             aux_data = {}
         loss_dict = (
-            {"loss": loss, "batch_size": batch_size(batch), "l1_coefficient": l1_coefficient, "lp_coefficient": lp_coefficient} | loss_data | aux_data
+            {
+                "loss": loss,
+                "batch_size": batch_size(batch),
+                "l1_coefficient": l1_coefficient,
+                "lp_coefficient": lp_coefficient,
+            }
+            | loss_data
+            | aux_data
         )
         return loss_dict
 
@@ -367,14 +362,10 @@
                 # Operator aten.amax.default does not have a sharding strategy registered.
                 act_freq_scores = act_freq_scores.full_tensor().amax(dim=0)
         elif sae.cfg.sae_type == "clt":
-<<<<<<< HEAD
             log_info["reconstructed"] = log_info["reconstructed"].permute(1, 0, 2)
             label = label.permute(1, 0, 2)
         elif sae.cfg.sae_type == "lorsa":
             act_freq_scores = act_freq_scores.mean(0)
-=======
-            act_freq_scores = act_freq_scores.mean(dim=0)  # [d_sae], take mean over layer dimension
->>>>>>> dc8c9893
         if isinstance(act_freq_scores, DTensor):
             act_freq_scores = act_freq_scores.full_tensor()
 
@@ -389,7 +380,7 @@
                 below_1e_6 = (feature_sparsity < 1e-6).sum(-1)
                 below_1e_7 = (feature_sparsity < 1e-7).sum(-1)
                 wandb_log_dict = {}
-                
+
                 for l in range(sae.cfg.n_layers):
                     wandb_log_dict[f"sparsity/above_1e-1_layer{l}"] = above_1e_1[l].item()
                     wandb_log_dict[f"sparsity/above_1e-2_layer{l}"] = above_1e_2[l].item()
@@ -398,13 +389,13 @@
                     wandb_log_dict[f"sparsity/below_1e-5_layer{l}"] = below_1e_5[l].item()
                     wandb_log_dict[f"sparsity/below_1e-6_layer{l}"] = below_1e_6[l].item()
                     wandb_log_dict[f"sparsity/below_1e-7_layer{l}"] = below_1e_7[l].item()
-                    
+
                 wandb_log_dict["sparsity/above_1e-1"] = above_1e_1.sum().item()
                 wandb_log_dict["sparsity/above_1e-2"] = above_1e_2.sum().item()
                 wandb_log_dict["sparsity/below_1e-5"] = below_1e_5.sum().item()
                 wandb_log_dict["sparsity/below_1e-6"] = below_1e_6.sum().item()
                 wandb_log_dict["sparsity/below_1e-7"] = below_1e_7.sum().item()
-                            
+
             else:
                 wandb_log_dict = {
                     "sparsity/above_1e-1": (feature_sparsity > 1e-1).sum(-1).item(),
@@ -438,7 +429,7 @@
             l_s = log_info["l_s"]
             if isinstance(l_s, DTensor):
                 l_s = l_s.full_tensor()
-                
+
             l_p = log_info["l_p"]
             if isinstance(l_p, DTensor):
                 l_p = l_p.full_tensor()
@@ -464,10 +455,8 @@
                 clt_per_layer_ev_dict = {
                     f"metrics/explained_variance_L{l}": per_layer_ev[l].item() for l in range(per_layer_ev.size(0))
                 }
-                clt_per_layer_l0_dict = {
-                    f"metrics/l0_layer{l}": l0[:, l].mean().item() for l in range(l0.size(1))
-                }
-                l0 = l0.sum(-1) # [batch_size]
+                clt_per_layer_l0_dict = {f"metrics/l0_layer{l}": l0[:, l].mean().item() for l in range(l0.size(1))}
+                l0 = l0.sum(-1)  # [batch_size]
                 ####
                 # per_decoder_norm = sae.decoder_norm_per_decoder()
                 # if isinstance(per_decoder_norm, DTensor):
@@ -478,7 +467,7 @@
             else:
                 clt_per_layer_ev_dict = {}
                 clt_per_layer_l0_dict = {}
-                # clt_per_decoder_norm_dict = {} 
+                # clt_per_decoder_norm_dict = {}
 
             if isinstance(l2_norm_error, DTensor):
                 l2_norm_error = l2_norm_error.full_tensor()
@@ -488,8 +477,7 @@
             # grad_norm = log_info["grad_norm"]
             # if isinstance(grad_norm, DTensor):
             #     grad_norm = grad_norm.full_tensor()
-            
-            
+
             wandb_log_dict = {
                 # losses
                 "losses/mse_loss": l_rec.mean().item(),
@@ -507,11 +495,7 @@
                 "metrics/l2_norm_error": l2_norm_error.item(),
                 "metrics/l2_norm_error_ratio": l2_norm_error_ratio.item(),
                 # norm
-<<<<<<< HEAD
                 # "metrics/gradients_norm": grad_norm.item(),
-=======
-                "metrics/gradients_norm": grad_norm.item(),
->>>>>>> dc8c9893
                 "details/current_learning_rate": self.optimizer.param_groups[0]["lr"],
                 "details/n_training_tokens": self.cur_tokens,
                 "details/l1_coefficient": log_info["l1_coefficient"],
@@ -563,7 +547,7 @@
         sae: AbstractSparseAutoEncoder,
         activation_stream: Iterable[dict[str, Tensor]],
         eval_fn: Callable[[AbstractSparseAutoEncoder], None] | None = None,
-        wandb_logger: Run | None = None,    
+        wandb_logger: Run | None = None,
     ) -> bool | None:
         # Reset timer at the start of training
         timer.reset()
@@ -575,7 +559,7 @@
             assert self.optimizer is not None
             assert self.scheduler is not None
 
-        maybe_local_d_sae = sae.cfg.d_sae # if sae.device_mesh is None else sae.cfg.d_sae // sae.device_mesh.size()
+        maybe_local_d_sae = sae.cfg.d_sae  # if sae.device_mesh is None else sae.cfg.d_sae // sae.device_mesh.size()
         if sae.cfg.sae_type == "clt":
             act_freq_scores_shape = (
                 sae.cfg.n_layers,  # type: ignore
@@ -584,11 +568,7 @@
         else:
             act_freq_scores_shape = (maybe_local_d_sae,)  # type: ignore
         log_info = {
-<<<<<<< HEAD
             "act_freq_scores": torch.zeros(act_freq_scores_shape, device=sae.cfg.device, dtype=sae.cfg.dtype),
-=======
-            "act_freq_scores": torch.zeros(sae.cfg.d_sae, device=sae.cfg.device, dtype=sae.cfg.dtype),
->>>>>>> dc8c9893
             "n_frac_active_tokens": torch.tensor([0], device=sae.cfg.device, dtype=torch.int),
         }
         proc_bar = tqdm(total=self.total_training_steps, smoothing=0.001, disable=not is_primary_rank(sae.device_mesh))
@@ -607,10 +587,12 @@
 
                     with torch.autocast(device_type=sae.cfg.device, dtype=self.cfg.amp_dtype):
                         loss_dict = self._training_step(sae, batch)
-                    
+
                     log_info.update(loss_dict)
-                    proc_bar.set_description(f"loss: {log_info['loss'].item():.2f}, learning rate: {self.optimizer.param_groups[0]['lr']:.2e}")
-                    
+                    proc_bar.set_description(
+                        f"loss: {log_info['loss'].item():.2f}, learning rate: {self.optimizer.param_groups[0]['lr']:.2e}"
+                    )
+
                     if timer.enabled:
                         logger.info(f"\nTimer Summary:\n{timer.summary()}\n")
 
@@ -627,7 +609,11 @@
                     with timer.time("clip_grad_norm"):
                         # exclude the grad of the jumprelu threshold
                         loss_dict["grad_norm"] = torch.nn.utils.clip_grad_norm_(
-                            [param for name, param in sae.named_parameters() if param.grad is not None and 'log_jumprelu_threshold' not in name],
+                            [
+                                param
+                                for name, param in sae.named_parameters()
+                                if param.grad is not None and "log_jumprelu_threshold" not in name
+                            ],
                             max_norm=self.cfg.clip_grad_norm if self.cfg.clip_grad_norm > 0 else math.inf,
                         )
 
@@ -647,8 +633,8 @@
                     self.cur_tokens += batch_size(batch)
                     if self.cur_tokens >= self.cfg.total_training_tokens:
                         break
-        except StopIteration as e:
-            logger.info(f"the current stream has ended")
+        except StopIteration:
+            logger.info("the current stream has ended")
             return True
         except Exception as e:
             logger.error(f"Training failed: {e}")
