--- conflicted
+++ resolved
@@ -178,13 +178,11 @@
                 "details/n_training_tokens": self.cur_tokens,
             }
             wandb_log_dict.update(sae.log_statistics())
-<<<<<<< HEAD
             if sae.cfg.sae_type == 'crosscoder':
                 wandb_log_dict.update({
                     "metrics/overall_l0": all_reduce_tensor(log_info["feature_acts"], aggregate='max').gt(0).float().sum(-1).mean()
                 })
-=======
-            if sae.cfg.sae_type == "mixcoder":
+            elif sae.cfg.sae_type == "mixcoder":
                 assert isinstance(sae, MixCoder)
                 for modality, (start, end) in sae.modality_index.items():
                     if modality == "shared":
@@ -217,7 +215,6 @@
                         }
                     )
 
->>>>>>> adae2212
             self.wandb_logger.log(wandb_log_dict, step=self.cur_step + 1)
 
     def _save_checkpoint(self, sae: SparseAutoEncoder):
