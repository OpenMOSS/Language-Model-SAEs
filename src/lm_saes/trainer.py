import math
import os
from typing import Callable, Iterable

import torch
import torch.optim.lr_scheduler as lr_scheduler
from torch import Tensor
from torch.distributed.tensor import DTensor
from torch.optim import Adam, Optimizer
from tqdm import tqdm
from wandb.sdk.wandb_run import Run

from lm_saes.abstract_sae import AbstractSparseAutoEncoder
from lm_saes.config import TrainerConfig
from lm_saes.crosscoder import CrossCoder
from lm_saes.optim import get_scheduler
from lm_saes.utils.logging import get_distributed_logger, log_metrics
from lm_saes.utils.misc import is_primary_rank
from lm_saes.utils.tensor_dict import batch_size

logger = get_distributed_logger("trainer")


class Trainer:
    def __init__(self, cfg: TrainerConfig):
        self.cfg = cfg
        self.checkpoint_thresholds: list[int] = []
        self.total_training_steps: int = 0
        self.lr_warm_up_steps: int = 0
        self.lr_cool_down_steps: int = 0
        self.k_warmup_steps: int = 0
        self.l1_coefficient_warmup_steps: int = 0
        self.cur_step: int = 0
        self.cur_tokens: int = 0
        self.optimizer: Optimizer | None = None
        self.scheduler: lr_scheduler.LRScheduler | None = None
        self.wandb_logger: Run | None = None

    def _initialize_trainer(
        self,
        sae: AbstractSparseAutoEncoder,
        activation_stream: Iterable[dict[str, Tensor]],
        wandb_logger: Run | None = None,
    ):
        bs = batch_size(next(iter(activation_stream)))
        self.total_training_steps = self.cfg.total_training_tokens // bs

        def calculate_warmup_steps(warmup_steps: float | int) -> int:
            if isinstance(warmup_steps, float):
                assert 0 <= warmup_steps <= 1.0
                return int(warmup_steps * self.total_training_steps)
            return warmup_steps

        self.lr_warm_up_steps = calculate_warmup_steps(self.cfg.lr_warm_up_steps)
        self.lr_cool_down_steps = calculate_warmup_steps(self.cfg.lr_cool_down_steps)
        self.k_warmup_steps = calculate_warmup_steps(self.cfg.k_warmup_steps)
        self.l1_coefficient_warmup_steps = calculate_warmup_steps(self.cfg.l1_coefficient_warmup_steps)
        if self.cfg.n_checkpoints > 0:
            if self.cfg.check_point_save_mode == "linear":
                self.checkpoint_thresholds = list(
                    range(0, self.cfg.total_training_tokens, self.cfg.total_training_tokens // self.cfg.n_checkpoints)
                )[1:]
            elif self.cfg.check_point_save_mode == "log":
                self.checkpoint_thresholds = [
                    math.ceil(2 ** (i / self.cfg.n_checkpoints * math.log2(self.total_training_steps))) * bs
                    for i in range(1, self.cfg.n_checkpoints)
                ]
        self.wandb_logger = wandb_logger

<<<<<<< HEAD
    def _update_decoder_learning_rate(self, l0: float):
        assert self.optimizer is not None and isinstance(self.cfg.lr, float)
        # change the learning rate of the decoder weights to be inversely proportional to the l0
        for param_group in self.optimizer.param_groups:
            if param_group["name"] == "decoder_weight":
                param_group["lr"] = self.cfg.lr * self.cfg.expected_l0 / l0

=======
    @timer.time("initialize_optimizer")
>>>>>>> 087a8502
    def _initialize_optimizer(self, sae: AbstractSparseAutoEncoder):
        assert isinstance(self.cfg.lr, float)
        optimizer = Adam(sae.get_parameters(), lr=self.cfg.lr, betas=self.cfg.betas)
        scheduler = get_scheduler(
            scheduler_name=self.cfg.lr_scheduler_name,
            optimizer=optimizer,
            warm_up_steps=self.lr_warm_up_steps,
            cool_down_steps=self.lr_cool_down_steps,
            training_steps=self.total_training_steps,
            lr_end_ratio=self.cfg.lr_end_ratio,
        )
        self.optimizer = optimizer
        self.scheduler = scheduler

    def _training_step(
        self,
        sae: AbstractSparseAutoEncoder,
        batch: dict[str, Tensor],
    ) -> dict[str, Tensor]:
        if "topk" in sae.cfg.act_fn and self.k_warmup_steps > 0:
            assert self.cfg.initial_k is not None, "initial_k must be provided"
            assert self.cfg.initial_k >= sae.cfg.top_k, "initial_k must be greater than or equal to top_k"
            sae.set_current_k(
                max(
                    sae.cfg.top_k,
                    math.ceil(
                        self.cfg.initial_k + (sae.cfg.top_k - self.cfg.initial_k) / self.k_warmup_steps * self.cur_step,
                    ),
                )
            )

        l1_coefficient = (
            min(1.0, self.cur_step / self.l1_coefficient_warmup_steps) * self.cfg.l1_coefficient
            if self.cfg.l1_coefficient is not None
            else 1.0
        )

        loss, (loss_data, aux_data) = sae.compute_loss(
            batch,
            sparsity_loss_type=self.cfg.sparsity_loss_type,
            tanh_stretch_coefficient=self.cfg.tanh_stretch_coefficient,
            p=self.cfg.p,
            use_batch_norm_mse=self.cfg.use_batch_norm_mse,
            return_aux_data=True,
            l1_coefficient=l1_coefficient,
        )
        loss_dict = (
            {"loss": loss, "batch_size": batch_size(batch), "l1_coefficient": l1_coefficient} | loss_data | aux_data
        )
        return loss_dict

    @torch.no_grad()
    def _log(self, sae: AbstractSparseAutoEncoder, log_info: dict, batch: dict[str, Tensor]):
        # TODO: add full distributed support
        assert self.optimizer is not None, "Optimizer must be initialized"
        label = sae.prepare_label(batch)
        act_freq_scores = (log_info["feature_acts"] > 0).float().sum(0)
        if sae.cfg.sae_type == "crosscoder":
            if not isinstance(act_freq_scores, DTensor):
                act_freq_scores = act_freq_scores.amax(dim=0)
            else:
                # Operator aten.amax.default does not have a sharding strategy registered.
                act_freq_scores = act_freq_scores.full_tensor().amax(dim=0)
        if isinstance(act_freq_scores, DTensor):
            act_freq_scores = act_freq_scores.full_tensor()

        log_info["act_freq_scores"] += act_freq_scores
        log_info["n_frac_active_tokens"] += log_info["batch_size"]
        if (self.cur_step + 1) % self.cfg.feature_sampling_window == 0:
            feature_sparsity = log_info["act_freq_scores"] / log_info["n_frac_active_tokens"]

            log_feature_sparsity = torch.log10(feature_sparsity + 1e-10)
            wandb_log_dict = {
                "metrics/mean_log10_feature_sparsity": log_feature_sparsity.mean().item(),
                "sparsity/above_1e-1": (feature_sparsity > 1e-1).sum().item(),
                "sparsity/above_1e-2": (feature_sparsity > 1e-2).sum().item(),
                "sparsity/below_1e-5": (feature_sparsity < 1e-5).sum().item(),
                "sparsity/below_1e-6": (feature_sparsity < 1e-6).sum().item(),
            }
            if self.wandb_logger is not None:
                self.wandb_logger.log(wandb_log_dict, step=self.cur_step + 1)
            log_info["act_freq_scores"] = torch.zeros_like(log_info["act_freq_scores"])
            log_info["n_frac_active_tokens"] = torch.zeros_like(log_info["n_frac_active_tokens"])

        if (self.cur_step + 1) % self.cfg.log_frequency == 0:
            feature_acts = log_info["feature_acts"]
            act_feature_counts = feature_acts.gt(0).float().sum()
            mean_feature_act = feature_acts.sum() / act_feature_counts
            if isinstance(mean_feature_act, DTensor):
                mean_feature_act = mean_feature_act.full_tensor()

            l0 = (feature_acts > 0).float().sum(-1)  # [batch_size] for normal sae, [batch_size, n_heads] for crosscoder
            if isinstance(l0, DTensor):
                l0 = l0.full_tensor()

            l_rec = log_info["l_rec"]
            if isinstance(l_rec, DTensor):
                l_rec = l_rec.full_tensor()

            l_s = log_info["l_s"]
            if isinstance(l_s, DTensor):
                l_s = l_s.full_tensor()

            per_token_l2_loss = (
                (log_info["reconstructed"] - label).pow(2).sum(dim=-1)
            )  # [batch_size] for normal sae, [batch_size, n_heads] for crosscoder
            total_variance = (
                (label - label.mean(0)).pow(2).sum(dim=-1)
            )  # [batch_size] for normal sae, [batch_size, n_heads] for crosscoder
            l2_norm_error = per_token_l2_loss.sqrt().mean()
            l2_norm_error_ratio = l2_norm_error / label.norm(p=2, dim=-1).mean()
            explained_variance = (
                1 - per_token_l2_loss / total_variance
            )  # [batch_size] for normal sae, [batch_size, n_heads] for crosscoder
            if isinstance(explained_variance, DTensor):
                explained_variance = explained_variance.full_tensor()
            if isinstance(l2_norm_error, DTensor):
                l2_norm_error = l2_norm_error.full_tensor()
            if isinstance(l2_norm_error_ratio, DTensor):
                l2_norm_error_ratio = l2_norm_error_ratio.full_tensor()

            grad_norm = log_info["grad_norm"]
            if isinstance(grad_norm, DTensor):
                grad_norm = grad_norm.full_tensor()

            wandb_log_dict = {
                # losses
                "losses/mse_loss": l_rec.mean().item(),
                **({"losses/sparsity_loss": l_s.mean().item()} if log_info.get("l_s", None) is not None else {}),
                "losses/overall_loss": log_info["loss"].item(),
                # variance explained
                "metrics/explained_variance": explained_variance.mean().item(),
                "metrics/explained_variance_std": explained_variance.std().item(),
                # sparsity
                "metrics/l0": l0.mean().item(),
                "metrics/mean_feature_act": mean_feature_act.item(),
                "metrics/l2_norm_error": l2_norm_error.item(),
                "metrics/l2_norm_error_ratio": l2_norm_error_ratio.item(),
                # norm
                "metrics/gradients_norm": grad_norm.item(),
                # sparsity
                "sparsity/mean_passes_since_fired": log_info["n_forward_passes_since_fired"].mean().item(),
                "details/current_learning_rate": self.optimizer.param_groups[0]["lr"],
                "details/n_training_tokens": self.cur_tokens,
                "details/l1_coefficient": log_info["l1_coefficient"],
            }
<<<<<<< HEAD
            if self.cfg.update_decoder_lr_with_l0:
                decoder_param_group = next(
                    param_group
                    for param_group in self.optimizer.param_groups
                    if param_group["name"] == "decoder_weight"
                )
                wandb_log_dict["details/decoder_learning_rate"] = decoder_param_group["lr"]
=======
            # Add timer information
            timer_data = {f"time/{name}": time_value for name, time_value in timer.get_all_timers().items()}
            timer_avg_data = {f"time_avg/{name}": avg_time for name, avg_time in timer.get_all_average_times().items()}
            wandb_log_dict.update(timer_data)
            wandb_log_dict.update(timer_avg_data)
>>>>>>> 087a8502

            wandb_log_dict.update(sae.log_statistics())

            if isinstance(sae, CrossCoder):
                assert explained_variance.ndim == 2 and explained_variance.shape[1] == len(sae.cfg.hook_points)
                for i, k in enumerate(sae.cfg.hook_points):
                    wandb_log_dict.update(
                        {
                            f"crosscoder_metrics/{k}/explained_variance": explained_variance[:, i].mean().item(),
                            f"crosscoder_metrics/{k}/explained_variance_std": explained_variance[:, i].std().item(),
                            f"crosscoder_metrics/{k}/l0": l0[:, i].mean().item(),
                            f"crosscoder_metrics/{k}/l_rec": l_rec[:, i].mean().item(),
                        }
                    )

            if is_primary_rank(sae.device_mesh):
                log_metrics(logger.logger, wandb_log_dict, step=self.cur_step + 1, title="Training Metrics")

            if self.wandb_logger is not None:
                self.wandb_logger.log(wandb_log_dict, step=self.cur_step + 1)

    def _save_checkpoint(self, sae: AbstractSparseAutoEncoder):
        if len(self.checkpoint_thresholds) > 0 and self.cur_tokens >= self.checkpoint_thresholds[0]:
            suffix = "safetensors" if sae.device_mesh is None else "dcp"
            path = os.path.join(
                self.cfg.exp_result_path,
                "checkpoints",
                f"{self.cur_step}.{suffix}",
            )
            sae.save_checkpoint(path)
            self.checkpoint_thresholds.pop(0)

    def fit(
        self,
        sae: AbstractSparseAutoEncoder,
        activation_stream: Iterable[dict[str, Tensor]],
        eval_fn: Callable[[AbstractSparseAutoEncoder], None] | None = None,
        wandb_logger: Run | None = None,
    ):
        self._initialize_trainer(sae, activation_stream, wandb_logger)
        self._initialize_optimizer(sae)
        assert self.optimizer is not None
        assert self.scheduler is not None
        log_info = {
            "act_freq_scores": torch.zeros(sae.cfg.d_sae, device=sae.cfg.device, dtype=sae.cfg.dtype),
            "n_forward_passes_since_fired": torch.zeros(sae.cfg.d_sae, device=sae.cfg.device, dtype=sae.cfg.dtype),
            "n_frac_active_tokens": torch.tensor([0], device=sae.cfg.device, dtype=torch.int),
        }
        proc_bar = tqdm(total=self.total_training_steps, smoothing=0.001, disable=not is_primary_rank(sae.device_mesh))
        for batch in activation_stream:
            proc_bar.update(1)
            batch = sae.normalize_activations(batch)
            sae.train()
            self.optimizer.zero_grad()
            loss_dict = self._training_step(sae, batch)

<<<<<<< HEAD
            if self.cfg.update_decoder_lr_with_l0:
                l0 = (loss_dict["feature_acts"] > 0).float().sum(-1).mean().item()
                self._update_decoder_learning_rate(l0)

            loss_dict["loss"].backward()
            loss_dict["grad_norm"] = torch.nn.utils.clip_grad_norm_(
                sae.parameters(),
                max_norm=self.cfg.clip_grad_norm if self.cfg.clip_grad_norm > 0 else math.inf,
            )
            self.optimizer.step()
            if sae.cfg.force_unit_decoder_norm:
                sae.set_decoder_to_fixed_norm(value=1.0, force_exact=True)

            log_info.update(loss_dict)
            proc_bar.set_description(f"loss: {log_info['loss'].item()}")
=======
                with timer.time("backward"):
                    loss_dict["loss"].backward()

                with timer.time("clip_grad_norm"):
                    loss_dict["grad_norm"] = torch.nn.utils.clip_grad_norm_(
                        sae.parameters(),
                        max_norm=self.cfg.clip_grad_norm if self.cfg.clip_grad_norm > 0 else math.inf,
                    )

                with timer.time("optimizer_step"):
                    self.optimizer.step()

                log_info.update(loss_dict)
                proc_bar.set_description(f"loss: {log_info['loss'].item()}")
>>>>>>> 087a8502

            self._log(sae, log_info, batch)

            if eval_fn is not None and (self.cur_step + 1) % self.cfg.eval_frequency == 0:
                eval_fn(sae)

            self._save_checkpoint(sae)
            self.scheduler.step()

            self.cur_step += 1
            self.cur_tokens += batch_size(batch)
            if self.cur_tokens >= self.cfg.total_training_tokens:
                break<|MERGE_RESOLUTION|>--- conflicted
+++ resolved
@@ -67,17 +67,8 @@
                 ]
         self.wandb_logger = wandb_logger
 
-<<<<<<< HEAD
-    def _update_decoder_learning_rate(self, l0: float):
-        assert self.optimizer is not None and isinstance(self.cfg.lr, float)
-        # change the learning rate of the decoder weights to be inversely proportional to the l0
-        for param_group in self.optimizer.param_groups:
-            if param_group["name"] == "decoder_weight":
-                param_group["lr"] = self.cfg.lr * self.cfg.expected_l0 / l0
-
-=======
+        
     @timer.time("initialize_optimizer")
->>>>>>> 087a8502
     def _initialize_optimizer(self, sae: AbstractSparseAutoEncoder):
         assert isinstance(self.cfg.lr, float)
         optimizer = Adam(sae.get_parameters(), lr=self.cfg.lr, betas=self.cfg.betas)
@@ -224,22 +215,12 @@
                 "details/n_training_tokens": self.cur_tokens,
                 "details/l1_coefficient": log_info["l1_coefficient"],
             }
-<<<<<<< HEAD
-            if self.cfg.update_decoder_lr_with_l0:
-                decoder_param_group = next(
-                    param_group
-                    for param_group in self.optimizer.param_groups
-                    if param_group["name"] == "decoder_weight"
-                )
-                wandb_log_dict["details/decoder_learning_rate"] = decoder_param_group["lr"]
-=======
+
             # Add timer information
             timer_data = {f"time/{name}": time_value for name, time_value in timer.get_all_timers().items()}
             timer_avg_data = {f"time_avg/{name}": avg_time for name, avg_time in timer.get_all_average_times().items()}
             wandb_log_dict.update(timer_data)
             wandb_log_dict.update(timer_avg_data)
->>>>>>> 087a8502
-
             wandb_log_dict.update(sae.log_statistics())
 
             if isinstance(sae, CrossCoder):
@@ -295,38 +276,20 @@
             self.optimizer.zero_grad()
             loss_dict = self._training_step(sae, batch)
 
-<<<<<<< HEAD
-            if self.cfg.update_decoder_lr_with_l0:
-                l0 = (loss_dict["feature_acts"] > 0).float().sum(-1).mean().item()
-                self._update_decoder_learning_rate(l0)
-
-            loss_dict["loss"].backward()
-            loss_dict["grad_norm"] = torch.nn.utils.clip_grad_norm_(
-                sae.parameters(),
-                max_norm=self.cfg.clip_grad_norm if self.cfg.clip_grad_norm > 0 else math.inf,
-            )
-            self.optimizer.step()
-            if sae.cfg.force_unit_decoder_norm:
-                sae.set_decoder_to_fixed_norm(value=1.0, force_exact=True)
+            with timer.time("backward"):
+                loss_dict["loss"].backward()
+
+            with timer.time("clip_grad_norm"):
+                loss_dict["grad_norm"] = torch.nn.utils.clip_grad_norm_(
+                    sae.parameters(),
+                    max_norm=self.cfg.clip_grad_norm if self.cfg.clip_grad_norm > 0 else math.inf,
+                )
+
+            with timer.time("optimizer_step"):
+                self.optimizer.step()
 
             log_info.update(loss_dict)
             proc_bar.set_description(f"loss: {log_info['loss'].item()}")
-=======
-                with timer.time("backward"):
-                    loss_dict["loss"].backward()
-
-                with timer.time("clip_grad_norm"):
-                    loss_dict["grad_norm"] = torch.nn.utils.clip_grad_norm_(
-                        sae.parameters(),
-                        max_norm=self.cfg.clip_grad_norm if self.cfg.clip_grad_norm > 0 else math.inf,
-                    )
-
-                with timer.time("optimizer_step"):
-                    self.optimizer.step()
-
-                log_info.update(loss_dict)
-                proc_bar.set_description(f"loss: {log_info['loss'].item()}")
->>>>>>> 087a8502
 
             self._log(sae, log_info, batch)
 
