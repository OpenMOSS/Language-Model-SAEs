from builtins import print
from importlib.metadata import version
import os
from typing import Dict, Literal, Union, overload, List
import torch
from torch.distributed._tensor.placement_types import Placement
from torch.distributed.device_mesh import init_device_mesh
import torch.nn as nn
import math
from einops import einsum
from jaxtyping import Float
from transformer_lens.hook_points import HookPoint, HookedRootModule

import safetensors.torch as safe

from lm_saes.config import SAEConfig, LanguageModelSAETrainingConfig
from lm_saes.activation.activation_store import ActivationStore
from lm_saes.utils.huggingface import parse_pretrained_name_or_path
import torch.distributed._functional_collectives as funcol
from torch.distributed._tensor import DTensor
import torch.distributed as dist
from torch.distributed._tensor import (
    DTensor,
    Shard,
    Replicate,
    distribute_module,
    distribute_tensor,
)
from torch.distributed.tensor.parallel import (
    ColwiseParallel,
    RowwiseParallel,
    parallelize_module,
    loss_parallel,
)

from lm_saes.utils.misc import is_master


class SparseAutoEncoder(HookedRootModule):
    """Sparse AutoEncoder model.

    An autoencoder model that learns to compress the input activation tensor into a high-dimensional but sparse feature activation tensor.

    Can also act as a transcoder model, which learns to compress the input activation tensor into a feature activation tensor, and then reconstruct a label activation tensor from the feature activation tensor.
    """

    def __init__(self, cfg: SAEConfig):
        """Initialize the SparseAutoEncoder model.

        Args:
            cfg (SAEConfig): The configuration of the model.
        """

        super(SparseAutoEncoder, self).__init__()

        self.cfg = cfg
        self.current_l1_coefficient = cfg.l1_coefficient

        self.encoder = torch.nn.Linear(
            cfg.d_model, cfg.d_sae, bias=True, device=cfg.device, dtype=cfg.dtype
        )
        torch.nn.init.kaiming_uniform_(self.encoder.weight)
        torch.nn.init.zeros_(self.encoder.bias)
        if cfg.tp_size > 1 or cfg.ddp_size > 1:
            self.device_mesh = init_device_mesh(
                "cuda", (cfg.ddp_size, cfg.tp_size), mesh_dim_names=("ddp", "tp")
            )

        if cfg.use_glu_encoder:

            self.encoder_glu = torch.nn.Linear(
                cfg.d_model, cfg.d_sae, bias=True, device=cfg.device, dtype=cfg.dtype
            )
            torch.nn.init.kaiming_uniform_(self.encoder_glu.weight)
            torch.nn.init.zeros_(self.encoder_glu.bias)

        self.feature_act_mask = torch.nn.Parameter(
            torch.ones((cfg.d_sae,), dtype=cfg.dtype, device=cfg.device)
        )
        self.feature_act_scale = torch.nn.Parameter(
            torch.ones((cfg.d_sae,), dtype=cfg.dtype, device=cfg.device)
        )

        self.decoder = torch.nn.Linear(
            cfg.d_sae,
            cfg.d_model,
            bias=cfg.use_decoder_bias,
            device=cfg.device,
            dtype=cfg.dtype,
        )
        torch.nn.init.kaiming_uniform_(self.decoder.weight)
        self.set_decoder_norm_to_fixed_norm(during_init=True)

        self.train_base_parameters()

        self.hook_hidden_pre = HookPoint()
        self.hook_feature_acts = HookPoint()
        self.hook_reconstructed = HookPoint()

        self.initialize_parameters()

    def initialize_parameters(self):
        torch.nn.init.kaiming_uniform_(self.encoder.weight)

        if self.cfg.use_glu_encoder:
            torch.nn.init.kaiming_uniform_(self.encoder_glu.weight)
            torch.nn.init.zeros_(self.encoder_glu.bias)

        torch.nn.init.kaiming_uniform_(self.decoder.weight)
        self.set_decoder_norm_to_fixed_norm(
            self.cfg.init_decoder_norm, force_exact=True, during_init=True
        )

        if self.cfg.use_decoder_bias:
            torch.nn.init.zeros_(self.decoder.bias)
        torch.nn.init.zeros_(self.encoder.bias)

        if self.cfg.init_encoder_with_decoder_transpose:
            self.encoder.weight.data = self.decoder.weight.data.T.clone().contiguous()
        else:
            self.set_encoder_norm_to_fixed_norm(self.cfg.init_encoder_norm, during_init=True)

    def train_base_parameters(self):
        """Set the base parameters to be trained."""

        base_parameters = [
            self.encoder.weight,
            self.decoder.weight,
            self.encoder.bias,
        ]
        if self.cfg.use_glu_encoder:
            base_parameters.extend([self.encoder_glu.weight, self.encoder_glu.bias])
        if self.cfg.use_decoder_bias:
            base_parameters.append(self.decoder.bias)
        for p in self.parameters():
            p.requires_grad_(False)
        for p in base_parameters:
            p.requires_grad_(True)

    def train_finetune_for_suppression_parameters(self):
        """Set the parameters to be trained for feature suppression."""

        finetune_for_suppression_parameters = [
            self.feature_act_scale,
            self.decoder.weight,
        ]
        if self.cfg.use_decoder_bias:
            finetune_for_suppression_parameters.append(self.decoder.bias)
        for p in self.parameters():
            p.requires_grad_(False)
        for p in finetune_for_suppression_parameters:
            p.requires_grad_(True)

    def compute_norm_factor(
        self, x: torch.Tensor, hook_point: str
    ) -> float | torch.Tensor:
        """Compute the normalization factor for the activation vectors."""

        # Normalize the activation vectors to have L2 norm equal to sqrt(d_model)
        if self.cfg.norm_activation == "token-wise":
            return math.sqrt(self.cfg.d_model) / torch.norm(x, 2, dim=-1, keepdim=True)
        elif self.cfg.norm_activation == "batch-wise":
            return math.sqrt(self.cfg.d_model) / torch.norm(
                x, 2, dim=-1, keepdim=True
            ).mean(dim=-2, keepdim=True)
        elif self.cfg.norm_activation == "dataset-wise":
            assert (
                self.cfg.dataset_average_activation_norm is not None
            ), "dataset_average_activation_norm must be provided for dataset-wise normalization"
            return (
                math.sqrt(self.cfg.d_model)
                / self.cfg.dataset_average_activation_norm[hook_point]
            )
        else:
            return torch.tensor(1.0, dtype=self.cfg.dtype, device=self.cfg.device)

    @overload
    def encode(
        self,
        x: Union[
            Float[torch.Tensor, "batch d_model"],
            Float[torch.Tensor, "batch seq_len d_model"],
        ],
        label: (
            Union[
                Float[torch.Tensor, "batch d_model"],
                Float[torch.Tensor, "batch seq_len d_model"],
            ]
            | None
        ) = None,
        return_hidden_pre: Literal[False] = False,
    ) -> Union[
        Float[torch.Tensor, "batch d_sae"], Float[torch.Tensor, "batch seq_len d_sae"]
    ]: ...

    @overload
    def encode(
        self,
        x: Union[
            Float[torch.Tensor, "batch d_model"],
            Float[torch.Tensor, "batch seq_len d_model"],
        ],
        label: (
            Union[
                Float[torch.Tensor, "batch d_model"],
                Float[torch.Tensor, "batch seq_len d_model"],
            ]
            | None
        ),
        return_hidden_pre: Literal[True],
    ) -> tuple[
        Union[
            Float[torch.Tensor, "batch d_sae"],
            Float[torch.Tensor, "batch seq_len d_sae"],
        ],
        Union[
            Float[torch.Tensor, "batch d_sae"],
            Float[torch.Tensor, "batch seq_len d_sae"],
        ],
    ]: ...

    def encode(
        self,
        x: Union[
            Float[torch.Tensor, "batch d_model"],
            Float[torch.Tensor, "batch seq_len d_model"],
        ],
        label: (
            Union[
                Float[torch.Tensor, "batch d_model"],
                Float[torch.Tensor, "batch seq_len d_model"],
            ]
            | None
        ) = None,
        return_hidden_pre: bool = False,
    ) -> Union[
        Float[torch.Tensor, "batch d_sae"],
        Float[torch.Tensor, "batch seq_len d_sae"],
        tuple[
            Union[
                Float[torch.Tensor, "batch d_sae"],
                Float[torch.Tensor, "batch seq_len d_sae"],
            ],
            Union[
                Float[torch.Tensor, "batch d_sae"],
                Float[torch.Tensor, "batch seq_len d_sae"],
            ],
        ],
    ]:
        """Encode the model activation x into feature activations.

        Args:
            x (torch.Tensor): The input activation tensor.
            label (torch.Tensor, optional): The label activation tensor in transcoder training. Used for normalizing the feature activations. Defaults to None, which means using x as the label.
            return_hidden_pre (bool, optional): Whether to return the hidden pre-activation. Defaults to False.

        Returns:
            torch.Tensor: The feature activations.

        """

        if label is None:
            label = x

        if self.cfg.use_decoder_bias and self.cfg.apply_decoder_bias_to_pre_encoder:
            x = (
                x - self.decoder.bias.to_local() # type: ignore
                if self.cfg.tp_size > 1
                else x - self.decoder.bias
            )

        x = x * self.compute_norm_factor(x, hook_point="in")

        hidden_pre = self.encoder(x)

        if self.cfg.use_glu_encoder:
            hidden_pre_glu = torch.sigmoid(self.encoder_glu(x))

            hidden_pre = hidden_pre * hidden_pre_glu

        hidden_pre = hidden_pre / self.compute_norm_factor(label, hook_point="in")
        hidden_pre = self.hook_hidden_pre(hidden_pre)

        feature_acts = (
            self.feature_act_mask
            * self.feature_act_scale
            * torch.clamp(hidden_pre, min=0.0)
        )

        feature_acts = self.hook_feature_acts(feature_acts)

        if return_hidden_pre:
            return feature_acts, hidden_pre
        return feature_acts

    def decode(
        self,
        feature_acts: Union[
            Float[torch.Tensor, "batch d_sae"],
            Float[torch.Tensor, "batch seq_len d_sae"],
        ],
    ) -> Union[
        Float[torch.Tensor, "batch d_model"],
        Float[torch.Tensor, "batch seq_len d_model"],
    ]:
        """Decode the feature activations into the reconstructed model activation in the label space.

        Args:
            feature_acts (torch.Tensor): The feature activations. Should not be normalized.

        Returns:
            torch.Tensor: The reconstructed model activation. Not normalized.
        """

        reconstructed = self.decoder(feature_acts)
        reconstructed = self.hook_reconstructed(reconstructed)

        return reconstructed

    def compute_loss(
        self,
        x: Union[
            Float[torch.Tensor, "batch d_model"],
            Float[torch.Tensor, "batch seq_len d_model"],
        ],
        dead_feature_mask: Float[torch.Tensor, "d_sae"] | None = None,
        label: (
            Union[
                Float[torch.Tensor, "batch d_model"],
                Float[torch.Tensor, "batch seq_len d_model"],
            ]
            | None
        ) = None,
        return_aux_data: bool = True,
    ) -> Union[
        Float[torch.Tensor, "batch"],
        tuple[
            Float[torch.Tensor, "batch"],
            tuple[Dict[str, torch.Tensor], Dict[str, torch.Tensor]],
        ],
    ]:
        """Compute the loss of the model.

        Args:
            x (torch.Tensor): The input activation tensor.
            label (torch.Tensor, optional): The label activation tensor in transcoder training. Defaults to None, which means using x as the label.
            return_aux_data (bool, optional): Whether to return the auxiliary data. Defaults to False.

        Returns:
            torch.Tensor: The loss value.
        """

        if label is None:
            label = x

        label_norm_factor = self.compute_norm_factor(label, hook_point="out")

        feature_acts, hidden_pre = self.encode(x, label, return_hidden_pre=True)
        feature_acts_normed = feature_acts * label_norm_factor  # (batch, d_sae)
        # hidden_pre_normed = hidden_pre * label_norm_factor

        reconstructed = self.decode(feature_acts)
        reconstructed_normed = reconstructed * label_norm_factor

        label_normed = label * label_norm_factor

        # l_rec: (batch, d_model)
        l_rec = (reconstructed_normed - label_normed).pow(2) / (
            label_normed - label_normed.mean(dim=0, keepdim=True)
        ).pow(2).sum(dim=-1, keepdim=True).clamp(min=1e-8).sqrt()

        # l_l1: (batch,)
        if self.cfg.sparsity_include_decoder_norm:

            l_l1 = torch.norm(
                feature_acts_normed * self.decoder_norm(),
                p=self.cfg.lp,
                dim=-1,
            )
        else:
            l_l1 = torch.norm(feature_acts_normed, p=self.cfg.lp, dim=-1)

        l_ghost_resid = torch.tensor(0.0, dtype=self.cfg.dtype, device=self.cfg.device)

        if (
            self.cfg.use_ghost_grads
            and self.training
            and dead_feature_mask is not None
            and dead_feature_mask.sum() > 0
        ):
            # ghost protocol
            assert (
                self.cfg.tp_size == 1
            ), "Ghost protocol not supported in tensor parallel training"
            # 1.
            residual = label_normed - reconstructed_normed
            residual_centred = residual - residual.mean(dim=0, keepdim=True)
            l2_norm_residual = torch.norm(residual, dim=-1)

            # 2.
            feature_acts_dead_neurons_only = torch.exp(hidden_pre[:, dead_feature_mask])
            ghost_out = (
                feature_acts_dead_neurons_only
                @ self.decoder.weight[dead_feature_mask, :]
            )
            l2_norm_ghost_out = torch.norm(ghost_out, dim=-1)
            norm_scaling_factor = l2_norm_residual / (1e-6 + l2_norm_ghost_out * 2)
            ghost_out = ghost_out * norm_scaling_factor[:, None].detach()

            # 3.
            l_ghost_resid = (
                torch.pow((ghost_out - residual.detach().float()), 2)
                / (residual_centred.detach() ** 2).sum(dim=-1, keepdim=True).sqrt()
            )
            mse_rescaling_factor = (l_rec / (l_ghost_resid + 1e-6)).detach()
            l_ghost_resid = mse_rescaling_factor * l_ghost_resid

        loss = (
            l_rec.mean()
            + self.current_l1_coefficient * l_l1.mean()
            + l_ghost_resid.mean()
        )

        if return_aux_data:
            aux_data = {
                "feature_acts": feature_acts,
                "reconstructed": reconstructed,
                "hidden_pre": hidden_pre,
            }
            return loss, (
                {"l_rec": l_rec, "l_l1": l_l1, "l_ghost_resid": l_ghost_resid},
                aux_data,
            )

        return loss

    def forward(
        self,
        x: Union[
            Float[torch.Tensor, "batch d_model"],
            Float[torch.Tensor, "batch seq_len d_model"],
        ],
        label: (
            Union[
                Float[torch.Tensor, "batch d_model"],
                Float[torch.Tensor, "batch seq_len d_model"],
            ]
            | None
        ) = None,
    ) -> Union[
        Float[torch.Tensor, "batch d_model"],
        Float[torch.Tensor, "batch seq_len d_model"],
    ]:
        """Encode and then decode the input activation tensor, outputting the reconstructed activation tensor."""

        if label is None:
            label = x

        feature_acts = self.encode(x, label)
        reconstructed = self.decode(feature_acts)

        return reconstructed

    @torch.no_grad()
    def update_l1_coefficient(self, training_step):
        if self.cfg.l1_coefficient_warmup_steps <= 0:
            return
        self.current_l1_coefficient = (
            min(1.0, training_step / self.cfg.l1_coefficient_warmup_steps)
            * self.cfg.l1_coefficient
        )

    @torch.no_grad()
    def set_decoder_norm_to_fixed_norm(
        self,
        value: float | None = 1.0,
        force_exact: bool | None = None,
        during_init: bool = False,
    ):
        if value is None:
            return
        decoder_norm = self.decoder_norm(keepdim=True, during_init=during_init)
        if force_exact is None:
            force_exact = self.cfg.decoder_exactly_fixed_norm

        
        if self.cfg.tp_size > 1 and not during_init:
            decoder_norm = distribute_tensor(
                decoder_norm, device_mesh=self.device_mesh["tp"], placements=[Replicate()]
            )

        if force_exact:
            self.decoder.weight.data = self.decoder.weight.data * value / decoder_norm
        else:
            # Set the norm of the decoder to not exceed value
            self.decoder.weight.data = (
                self.decoder.weight.data * value / torch.clamp(decoder_norm, min=value)
            )

    @torch.no_grad()
    def set_encoder_norm_to_fixed_norm(self, value: float | None = 1.0, during_init: bool = False):
        if self.cfg.use_glu_encoder:
            raise NotImplementedError("GLU encoder not supported")
        if value is None:
            print(
                f"Encoder norm is not set to a fixed value, using random initialization."
            )
            return
        encoder_norm = self.encoder_norm(keepdim=True, during_init=during_init)
        if self.cfg.tp_size > 1 and not during_init:
            encoder_norm = distribute_tensor(
                encoder_norm, device_mesh=self.device_mesh["tp"], placements=[Replicate()]
            )
        self.encoder.weight.data = self.encoder.weight.data * value / encoder_norm

    @torch.no_grad()
    def transform_to_unit_decoder_norm(self):
        """
        If we include decoder norm in the sparsity loss, the final decoder norm is not guaranteed to be 1.
        We make an equivalent transformation to the decoder to make it unit norm.
        See https://transformer-circuits.pub/2024/april-update/index.html#training-saes
        """
        assert (
            self.cfg.sparsity_include_decoder_norm
        ), "Decoder norm is not included in the sparsity loss"
        if self.cfg.use_glu_encoder:
            raise NotImplementedError("GLU encoder not supported")

        decoder_norm = self.decoder_norm()  # (d_sae,)
<<<<<<< HEAD
        self.encoder.weight.data = self.encoder.weight.data * decoder_norm[:, None]
        self.decoder.weight.data = self.decoder.weight.data / decoder_norm
=======
        if self.cfg.tp_size > 1:
            decoder_norm_en = distribute_tensor(
                decoder_norm[:, None], device_mesh=self.device_mesh["tp"], placements=[Replicate()]
            )
            decoder_norm_de = distribute_tensor(
                decoder_norm, device_mesh=self.device_mesh["tp"], placements=[Replicate()]
            )
            dencoder_norm_bias = distribute_tensor(
                decoder_norm, device_mesh=self.device_mesh["tp"], placements=[Replicate()]
            )
        else:
            decoder_norm_en = decoder_norm[:, None]
            decoder_norm_de = decoder_norm
            dencoder_norm_bias = decoder_norm
        
        self.encoder.weight.data = self.encoder.weight.data * decoder_norm_en
        self.decoder.weight.data = self.decoder.weight.data / decoder_norm_de
>>>>>>> d714de3e

        self.encoder.bias.data = self.encoder.bias.data * dencoder_norm_bias

    @torch.no_grad()
    def remove_gradient_parallel_to_decoder_directions(self):
        """
        Update grads so that they remove the parallel component
        to the decoder directions.
        """

        parallel_component = einsum(
            self.decoder.weight.grad,
            self.decoder.weight.data,
            "d_sae d_model, d_sae d_model -> d_sae",
        )

        assert (
            self.decoder.weight.grad is not None
        ), "No gradient to remove parallel component from"

        self.decoder.weight.grad -= einsum(
            parallel_component,
            self.decoder.weight.data,
            "d_sae, d_sae d_model -> d_sae d_model",
        )

    @torch.no_grad()
    def compute_thomson_potential(self):
        dist = (
            torch.cdist(self.decoder.weight, self.decoder.weight, p=2)
            .flatten()[1:]
            .view(self.cfg.d_sae - 1, self.cfg.d_sae + 1)[:, :-1]
        )
        mean_thomson_potential = (1 / dist).mean()
        return mean_thomson_potential

    @staticmethod
    def from_config(cfg: SAEConfig) -> "SparseAutoEncoder":
        """Load the SparseAutoEncoder model from the pretrained configuration.

        Args:
            cfg (SAEConfig): The configuration of the model, containing the sae_pretrained_name_or_path.

        Returns:
            SparseAutoEncoder: The pretrained SparseAutoEncoder model.
        """
        pretrained_name_or_path = cfg.sae_pretrained_name_or_path
        if pretrained_name_or_path is None:
            return SparseAutoEncoder(cfg)

        path = parse_pretrained_name_or_path(pretrained_name_or_path)

        if path.endswith(".pt") or path.endswith(".safetensors"):
            ckpt_path = path
        else:
            ckpt_prioritized_paths = [
                f"{path}/sae_weights.safetensors",
                f"{path}/sae_weights.pt",
                f"{path}/checkpoints/pruned.safetensors",
                f"{path}/checkpoints/pruned.pt",
                f"{path}/checkpoints/final.safetensors",
                f"{path}/checkpoints/final.pt",
            ]
            for ckpt_path in ckpt_prioritized_paths:
                if os.path.exists(ckpt_path):
                    break
            else:
                raise FileNotFoundError(
                    f"Pretrained model not found at {pretrained_name_or_path}"
                )

        if ckpt_path.endswith(".safetensors"):
            state_dict = safe.load_file(ckpt_path, device=cfg.device)
        else:
            state_dict = torch.load(ckpt_path, map_location=cfg.device)["sae"]

        model = SparseAutoEncoder(cfg)
        model.load_state_dict(state_dict, strict=cfg.strict_loading)

        return model

    @staticmethod
    def from_pretrained(
        pretrained_name_or_path: str, strict_loading: bool = True, **kwargs
    ) -> "SparseAutoEncoder":
        """Load the SparseAutoEncoder model from the pretrained configuration.

        Args:
            pretrained_name_or_path (str): The name or path of the pretrained model.
            strict_loading (bool, optional): Whether to load the model strictly. Defaults to True.
            **kwargs: Additional keyword arguments as BaseModelConfig.

        Returns:
            SparseAutoEncoder: The pretrained SparseAutoEncoder model.
        """
        cfg = SAEConfig.from_pretrained(
            pretrained_name_or_path, strict_loading=strict_loading, **kwargs
        )

        return SparseAutoEncoder.from_config(cfg)

    @torch.no_grad()
    @staticmethod
    def from_initialization_searching(
        activation_store: ActivationStore,
        cfg: LanguageModelSAETrainingConfig,
    ):
        test_batch = activation_store.next(
            batch_size=cfg.train_batch_size
        )
        activation_in, activation_out = test_batch[cfg.sae.hook_point_in], test_batch[cfg.sae.hook_point_out]  # type: ignore

        if (
            cfg.sae.norm_activation == "dataset-wise"
            and cfg.sae.dataset_average_activation_norm is None
        ):
            print(
                f"SAE: Computing average activation norm on the first {cfg.train_batch_size * 8} samples."
            )

            average_in_norm, average_out_norm = (
                activation_in.norm(p=2, dim=1).mean().item(),
                activation_out.norm(p=2, dim=1).mean().item(),
            )

            print(
                f"Average input activation norm: {average_in_norm}\nAverage output activation norm: {average_out_norm}"
            )
            cfg.sae.dataset_average_activation_norm = {
                "in": average_in_norm,
                "out": average_out_norm,
            }

        if cfg.sae.init_decoder_norm is None:
            assert (
                cfg.sae.sparsity_include_decoder_norm
            ), "Decoder norm must be included in sparsity loss"
            if (
                not cfg.sae.init_encoder_with_decoder_transpose
                or cfg.sae.hook_point_in != cfg.sae.hook_point_out
            ):
                raise NotImplementedError(
                    "Transcoders cannot be initialized automatically."
                )
        print("SAE: Starting grid search for initial decoder norm.")

        test_sae = SparseAutoEncoder.from_config(cfg=cfg.sae)

        def grid_search_best_init_norm(search_range: List[float]) -> float:
            losses: Dict[float, float] = {}

            for norm in search_range:
                test_sae.set_decoder_norm_to_fixed_norm(
                    norm, force_exact=True, during_init=True
                )
                test_sae.encoder.weight.data = (
                    test_sae.decoder.weight.data.T.clone().contiguous()
                )
                mse = test_sae.compute_loss(x=activation_in, label=activation_out)[1][0]["l_rec"].mean().item()  # type: ignore
                losses[norm] = mse
            best_norm = min(losses, key=losses.get)  # type: ignore
            return best_norm

        best_norm_coarse = grid_search_best_init_norm(
            torch.linspace(0.1, 1, 10).numpy().tolist()
        )
        best_norm_fine_grained = grid_search_best_init_norm(
            torch.linspace(best_norm_coarse - 0.09, best_norm_coarse + 0.1, 20)
            .numpy()
            .tolist()
        )
        print(
            f"The best (i.e. lowest MSE) initialized norm is {best_norm_fine_grained}"
        )

        test_sae.set_decoder_norm_to_fixed_norm(
            best_norm_fine_grained, force_exact=True
        )
        test_sae.encoder.weight.data = (
            test_sae.decoder.weight.data.T.clone().contiguous()
        )

        return test_sae

    def get_full_state_dict(self) -> dict:
        state_dict = self.state_dict()
        if self.cfg.tp_size > 1:
            state_dict = {
                k: v.full_tensor() if isinstance(v, DTensor) else v
                for k, v in state_dict.items()
            }
        return state_dict

    def save_pretrained(self, ckpt_path: str) -> None:
        """Save the model to the checkpoint path.

        Args:
            ckpt_path (str): The path to save the model. If a directory, the model will be saved to the directory with the default filename `sae_weights.safetensors`.
        """
        if os.path.isdir(ckpt_path):
            ckpt_path = os.path.join(ckpt_path, "sae_weights.safetensors")
        state_dict = self.get_full_state_dict()
        if is_master():
            if ckpt_path.endswith(".safetensors"):
                safe.save_file(
                    state_dict, ckpt_path, {"version": version("lm-saes")}
                )
            elif ckpt_path.endswith(".pt"):
                torch.save(
                    {"sae": state_dict, "version": version("lm-saes")}, ckpt_path
                )
            else:
                raise ValueError(
                    f"Invalid checkpoint path {ckpt_path}. Currently only supports .safetensors and .pt formats."
                )

    def decoder_norm(self, keepdim: bool = False, during_init: bool = False):
        # We suspect that using torch.norm on dtensor may lead to some bugs during the backward process that are difficult to pinpoint and resolve. Therefore, we first convert the decoder weight from dtensor to tensor for norm calculation, and then redistribute it to different nodes.
        if self.cfg.tp_size == 1 or during_init:
            return torch.norm(self.decoder.weight, p=2, dim=0, keepdim=keepdim)
        else:
            decoder_norm = torch.norm(
                self.decoder.weight.to_local(), p=2, dim=0, keepdim=keepdim # type: ignore
            ) 
            decoder_norm = DTensor.from_local(
                decoder_norm,
                device_mesh=self.device_mesh["tp"],
                placements=[Shard(int(keepdim))],
            )
            decoder_norm = decoder_norm.redistribute(
                placements=[Replicate()], async_op=True
            ).to_local()
            return decoder_norm

    def encoder_norm(
        self,
        keepdim: bool = False,
        during_init: bool = False,
    ):
        if self.cfg.tp_size == 1 or during_init:
            return torch.norm(self.encoder.weight, p=2, dim=1, keepdim=keepdim)
        else:
            encoder_norm = torch.norm(
                self.encoder.weight.to_local(), p=2, dim=1, keepdim=keepdim # type: ignore
            ) 
            encoder_norm = DTensor.from_local(
                encoder_norm, device_mesh=self.device_mesh["tp"], placements=[Shard(0)]
            )
            encoder_norm = encoder_norm.redistribute(
                placements=[Replicate()], async_op=True
            ).to_local()
            return encoder_norm<|MERGE_RESOLUTION|>--- conflicted
+++ resolved
@@ -527,10 +527,6 @@
             raise NotImplementedError("GLU encoder not supported")
 
         decoder_norm = self.decoder_norm()  # (d_sae,)
-<<<<<<< HEAD
-        self.encoder.weight.data = self.encoder.weight.data * decoder_norm[:, None]
-        self.decoder.weight.data = self.decoder.weight.data / decoder_norm
-=======
         if self.cfg.tp_size > 1:
             decoder_norm_en = distribute_tensor(
                 decoder_norm[:, None], device_mesh=self.device_mesh["tp"], placements=[Replicate()]
@@ -548,7 +544,6 @@
         
         self.encoder.weight.data = self.encoder.weight.data * decoder_norm_en
         self.decoder.weight.data = self.decoder.weight.data / decoder_norm_de
->>>>>>> d714de3e
 
         self.encoder.bias.data = self.encoder.bias.data * dencoder_norm_bias
 
