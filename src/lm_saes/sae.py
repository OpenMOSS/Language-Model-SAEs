import math
from typing import Any, Literal, Union, overload

import torch
import torch.distributed.tensor
from jaxtyping import Float
from torch import nn
from torch.distributed import DeviceMesh
from torch.distributed.tensor import DTensor
from transformer_lens.hook_points import HookPoint
from typing_extensions import override

from lm_saes.utils.distributed import DimMap
from lm_saes.utils.logging import get_distributed_logger

from .abstract_sae import AbstractSparseAutoEncoder
from .config import SAEConfig

logger = get_distributed_logger("sae")


class SparseAutoEncoder(AbstractSparseAutoEncoder):
    def __init__(self, cfg: SAEConfig, device_mesh: DeviceMesh | None = None):
        super(SparseAutoEncoder, self).__init__(cfg, device_mesh=device_mesh)
        self.cfg = cfg

        if device_mesh is None:
            self.W_E = nn.Parameter(torch.empty(cfg.d_model, cfg.d_sae, device=cfg.device, dtype=cfg.dtype))
            self.b_E = nn.Parameter(torch.empty(cfg.d_sae, device=cfg.device, dtype=cfg.dtype))
            self.W_D = nn.Parameter(torch.empty(cfg.d_sae, cfg.d_model, device=cfg.device, dtype=cfg.dtype))
            if cfg.use_decoder_bias:
                self.b_D = nn.Parameter(torch.empty(cfg.d_model, device=cfg.device, dtype=cfg.dtype))

            if cfg.use_glu_encoder:
                self.W_E_glu = nn.Parameter(torch.empty(cfg.d_model, cfg.d_sae, device=cfg.device, dtype=cfg.dtype))
                self.b_E_glu = nn.Parameter(torch.empty(cfg.d_sae, device=cfg.device, dtype=cfg.dtype))
        else:
            self.W_E = nn.Parameter(
                torch.distributed.tensor.empty(
                    cfg.d_model,
                    cfg.d_sae,
                    dtype=cfg.dtype,
                    device_mesh=device_mesh,
                    placements=self.dim_maps()["W_E"].placements(device_mesh),
                )
            )
            self.b_E = nn.Parameter(
                torch.distributed.tensor.empty(
                    cfg.d_sae,
                    dtype=cfg.dtype,
                    device_mesh=device_mesh,
                    placements=self.dim_maps()["b_E"].placements(device_mesh),
                )
            )
            self.W_D = nn.Parameter(
                torch.distributed.tensor.empty(
                    cfg.d_sae,
                    cfg.d_model,
                    dtype=cfg.dtype,
                    device_mesh=device_mesh,
                    placements=self.dim_maps()["W_D"].placements(device_mesh),
                )
            )
            if cfg.use_decoder_bias:
                self.b_D = nn.Parameter(
                    torch.distributed.tensor.empty(
                        cfg.d_model,
                        dtype=cfg.dtype,
                        device_mesh=device_mesh,
                        placements=self.dim_maps()["b_D"].placements(device_mesh),
                    )
                )
            if cfg.use_glu_encoder:
                self.W_E_glu = nn.Parameter(
                    torch.distributed.tensor.empty(
                        cfg.d_model,
                        cfg.d_sae,
                        dtype=cfg.dtype,
                        device_mesh=device_mesh,
                        placements=self.dim_maps()["W_E_glu"].placements(device_mesh),
                    )
                )
                self.b_E_glu = nn.Parameter(
                    torch.distributed.tensor.empty(
                        cfg.d_sae,
                        dtype=cfg.dtype,
                        device_mesh=device_mesh,
                        placements=self.dim_maps()["b_E_glu"].placements(device_mesh),
                    )
                )

        self.hook_hidden_pre = HookPoint()
        self.hook_feature_acts = HookPoint()
        self.hook_reconstructed = HookPoint()

    @override
    def encoder_norm(self, keepdim: bool = False):
        """Compute the norm of the encoder weight."""
        if not isinstance(self.W_E, DTensor):
            return torch.norm(self.W_E, p=2, dim=0, keepdim=keepdim).to(self.cfg.device)
        else:
            assert self.device_mesh is not None
            return DTensor.from_local(
                torch.norm(self.W_E.to_local(), p=2, dim=0, keepdim=keepdim),
                device_mesh=self.device_mesh,
                placements=DimMap({"model": 1 if keepdim else 0}).placements(self.device_mesh),
            )

    @override
    def decoder_norm(self, keepdim: bool = False) -> torch.Tensor:
        """Compute the norm of the decoder weight."""
        if not isinstance(self.W_D, DTensor):
            return torch.norm(self.W_D, p=2, dim=1, keepdim=keepdim).to(self.cfg.device)
        else:
            assert self.device_mesh is not None
            return DTensor.from_local(
                torch.norm(self.W_D.to_local(), p=2, dim=1, keepdim=keepdim),
                device_mesh=self.device_mesh,
                placements=DimMap({"model": 0}).placements(self.device_mesh),
            )

    @override
    def decoder_bias_norm(self) -> torch.Tensor:
        if not self.cfg.use_decoder_bias:
            raise ValueError("Decoder bias is not used")
        if not isinstance(self.b_D, DTensor):
            return torch.norm(self.b_D, p=2, dim=0, keepdim=True).to(self.cfg.device)
        else:
            assert self.device_mesh is not None
            return DTensor.from_local(
                torch.norm(self.b_D.to_local(), p=2, dim=0, keepdim=True),
                device_mesh=self.device_mesh,
                placements=DimMap({}).placements(self.device_mesh),
            )

    @override
    def set_decoder_to_fixed_norm(self, value: float, force_exact: bool):
        if force_exact:
            self.W_D.mul_(value / self.decoder_norm(keepdim=True))
        else:
            self.W_D.mul_(value / torch.clamp(self.decoder_norm(keepdim=True), min=value))

    @torch.no_grad()
    def set_encoder_to_fixed_norm(self, value: float):
        self.W_E.mul_(value / self.encoder_norm(keepdim=True))

    def dim_maps(self) -> dict[str, DimMap]:
        """Return a dictionary mapping parameter names to dimension maps.

        Returns:
            A dictionary mapping parameter names to DimMap objects.
        """
        parent_maps = super().dim_maps()
        sae_maps = {
            "W_E": DimMap({"model": 1}),
            "W_D": DimMap({"model": 0}),
            "b_E": DimMap({"model": 0}),
        }
        if self.cfg.use_decoder_bias:
            sae_maps["b_D"] = DimMap({})
        if self.cfg.use_glu_encoder:
            sae_maps["W_E_glu"] = DimMap({"model": 1})
            sae_maps["b_E_glu"] = DimMap({"model": 0})
        return parent_maps | sae_maps

    @override
    @torch.no_grad()
    def transform_to_unit_decoder_norm(self):
        self.W_D.mul_(1 / self.decoder_norm(keepdim=False))

    @torch.no_grad()
    def standardize_parameters_of_dataset_norm(
        self, dataset_average_activation_norm: dict[str, float] | None
    ):  # should be overridden by subclasses due to side effects
        """
        Standardize the parameters of the model to account for dataset_norm during inference.
        This function should be called during inference by the Initializer.

        During training, the activations correspond to an input `x` where the norm is sqrt(d_model).
        However, during inference, the norm of the input `x` corresponds to the dataset_norm.
        To ensure consistency between training and inference, the activations during inference
        are scaled by the factor:

            scaled_activation = training_activation * (dataset_norm / sqrt(d_model))

        Args:
            dataset_average_activation_norm (dict[str, float]):
                A dictionary where keys represent in or out and values
                specify the average activation norm of the dataset during inference.

                dataset_average_activation_norm = {
                    self.cfg.hook_point_in: 1.0,
                    self.cfg.hook_point_out: 1.0,
                }

        Returns:
            None: Updates the internal parameters to reflect the standardized activations and change the norm_activation to "inference" mode.
        """
        assert self.cfg.norm_activation == "dataset-wise"
        assert self.dataset_average_activation_norm is not None or dataset_average_activation_norm is not None
        if dataset_average_activation_norm is not None:
            self.set_dataset_average_activation_norm(dataset_average_activation_norm)
        assert self.dataset_average_activation_norm is not None
        input_norm_factor: float = (
            math.sqrt(self.cfg.d_model) / self.dataset_average_activation_norm[self.cfg.hook_point_in]
        )
        output_norm_factor: float = (
            math.sqrt(self.cfg.d_model) / self.dataset_average_activation_norm[self.cfg.hook_point_out]
        )
        self.b_E.div_(input_norm_factor)
        if self.cfg.use_decoder_bias:
            assert self.b_D is not None, "Decoder bias should exist if use_decoder_bias is True"
            self.b_D.div_(output_norm_factor)
        self.W_D.mul_(input_norm_factor / output_norm_factor)
        self.cfg.norm_activation = "inference"

    @overload
    def encode(
        self,
        x: Union[
            Float[torch.Tensor, "batch d_model"],
            Float[torch.Tensor, "batch seq_len d_model"],
        ],
        return_hidden_pre: Literal[False] = False,
        **kwargs,
    ) -> Union[Float[torch.Tensor, "batch d_sae"], Float[torch.Tensor, "batch seq_len d_sae"]]: ...

    @overload
    def encode(
        self,
        x: Union[
            Float[torch.Tensor, "batch d_model"],
            Float[torch.Tensor, "batch seq_len d_model"],
        ],
        return_hidden_pre: Literal[True],
        **kwargs,
    ) -> tuple[
        Union[
            Float[torch.Tensor, "batch d_sae"],
            Float[torch.Tensor, "batch seq_len d_sae"],
        ],
        Union[
            Float[torch.Tensor, "batch d_sae"],
            Float[torch.Tensor, "batch seq_len d_sae"],
        ],
    ]: ...

    def encode(
        self,
        x: Union[
            Float[torch.Tensor, "batch d_model"],
            Float[torch.Tensor, "batch seq_len d_model"],
        ],
        return_hidden_pre: bool = False,
        **kwargs,
    ) -> Union[
        Float[torch.Tensor, "batch d_sae"],
        Float[torch.Tensor, "batch seq_len d_sae"],
        tuple[
            Union[
                Float[torch.Tensor, "batch d_sae"],
                Float[torch.Tensor, "batch seq_len d_sae"],
            ],
            Union[
                Float[torch.Tensor, "batch d_sae"],
                Float[torch.Tensor, "batch seq_len d_sae"],
            ],
        ],
    ]:
        """Encode input tensor through the sparse autoencoder.

        Args:
            x: Input tensor of shape (batch, d_model) or (batch, seq_len, d_model)
            return_hidden_pre: If True, also return the pre-activation hidden states

        Returns:
            If return_hidden_pre is False:
                Feature activations tensor of shape (batch, d_sae) or (batch, seq_len, d_sae)
            If return_hidden_pre is True:
                Tuple of (feature_acts, hidden_pre) where both have shape (batch, d_sae) or (batch, seq_len, d_sae)
        """
        # Pass through encoder
        hidden_pre = x @ self.W_E + self.b_E

        # Apply GLU if configured
        if self.cfg.use_glu_encoder:
            hidden_pre_glu = torch.sigmoid(x @ self.W_E_glu + self.b_E_glu)
            hidden_pre = hidden_pre * hidden_pre_glu

        hidden_pre = self.hook_hidden_pre(hidden_pre)

        # Scale feature activations by decoder norm if configured
        if self.cfg.sparsity_include_decoder_norm:
            hidden_pre = hidden_pre * self.decoder_norm()

        feature_acts = self.activation_function(hidden_pre)
        feature_acts = self.hook_feature_acts(feature_acts)

        if self.cfg.sparsity_include_decoder_norm:
            feature_acts = feature_acts / self.decoder_norm()

        if return_hidden_pre:
            return feature_acts, hidden_pre
        return feature_acts

    def decode(
        self,
        feature_acts: Union[
            Float[torch.Tensor, "batch d_sae"],
            Float[torch.Tensor, "batch seq_len d_sae"],
        ],
        **kwargs,
    ) -> Union[
        Float[torch.Tensor, "batch d_model"],
        Float[torch.Tensor, "batch seq_len d_model"],
    ]:  # may be overridden by subclasses
        max_l0_in_batch = feature_acts.gt(0).to(feature_acts).sum(dim=-1).max()
        sparsity_threshold = self.cfg.d_sae * (1 - self.cfg.sparsity_threshold_for_triton_spmm_kernel)
        if (
            self.cfg.use_triton_kernel and 0 < max_l0_in_batch < sparsity_threshold
        ):  # triton kernel cannot handle empty feature_acts
            from .kernels import decode_with_triton_spmm_kernel

            reconstructed = decode_with_triton_spmm_kernel(
                feature_acts, self.W_D.T.contiguous()
            )
        else:
            reconstructed = feature_acts @ self.W_D

        assert reconstructed is not None, "Reconstructed cannot be None"
        if self.cfg.use_decoder_bias:
            reconstructed = reconstructed + self.b_D
        reconstructed = self.hook_reconstructed(reconstructed)

        if isinstance(reconstructed, DTensor):
            reconstructed = DimMap({"data": 0}).redistribute(reconstructed)

        return reconstructed

    def forward(
        self,
        x: Union[
            Float[torch.Tensor, "batch d_model"],
            Float[torch.Tensor, "batch seq_len d_model"],
        ],
        **kwargs,
    ) -> Union[
        Float[torch.Tensor, "batch d_model"],
        Float[torch.Tensor, "batch seq_len d_model"],
    ]:
        feature_acts = self.encode(x, **kwargs)
        reconstructed = self.decode(feature_acts, **kwargs)
        return reconstructed

    @classmethod
    def from_pretrained(cls, pretrained_name_or_path: str, strict_loading: bool = True, **kwargs):
        cfg = SAEConfig.from_pretrained(pretrained_name_or_path, strict_loading=strict_loading, **kwargs)
        return cls.from_config(cfg)

    @torch.no_grad()
    def _init_encoder_with_decoder_transpose(
        self, encoder: torch.nn.Linear, decoder: torch.nn.Linear, factor: float = 1.0
    ):
        encoder.weight.data = decoder.weight.data.T.clone().contiguous() * factor

    @override
    @torch.no_grad()
    def init_encoder_with_decoder_transpose(self, factor: float = 1.0):
        self.W_E.copy_(self.W_D.contiguous().T * factor)

    @override
    @torch.no_grad()
    def init_parameters(self, **kwargs):
        super().init_parameters(**kwargs)

        W_E = torch.empty(self.cfg.d_model, self.cfg.d_sae, device=self.cfg.device, dtype=self.cfg.dtype).uniform_(
            -kwargs["encoder_uniform_bound"], kwargs["encoder_uniform_bound"]
        )
        W_D = torch.empty(self.cfg.d_sae, self.cfg.d_model, device=self.cfg.device, dtype=self.cfg.dtype).uniform_(
            -kwargs["decoder_uniform_bound"], kwargs["decoder_uniform_bound"]
        )
        b_E = torch.zeros(self.cfg.d_sae, device=self.cfg.device, dtype=self.cfg.dtype)

        if self.device_mesh is not None:
            W_E = self.dim_maps()["W_E"].distribute(W_E, self.device_mesh)
            W_D = self.dim_maps()["W_D"].distribute(W_D, self.device_mesh)
            b_E = self.dim_maps()["b_E"].distribute(b_E, self.device_mesh)

        self.W_E.copy_(W_E)
        self.W_D.copy_(W_D)
        self.b_E.copy_(b_E)

        if self.cfg.use_decoder_bias:
            b_D = torch.zeros(self.cfg.d_model, device=self.cfg.device, dtype=self.cfg.dtype)

            if self.device_mesh is not None:
                b_D = self.dim_maps()["b_D"].distribute(b_D, self.device_mesh)

            self.b_D.copy_(b_D)

        if self.cfg.use_glu_encoder:
            W_E_glu = torch.empty(
                self.cfg.d_model, self.cfg.d_sae, device=self.cfg.device, dtype=self.cfg.dtype
            ).uniform_(-kwargs["encoder_uniform_bound"], kwargs["encoder_uniform_bound"])
            if self.device_mesh is not None:
                W_E_glu = self.dim_maps()["W_E_glu"].distribute(W_E_glu, self.device_mesh)
            self.W_E_glu.copy_(W_E_glu)

    @override
    def prepare_input(self, batch: dict[str, torch.Tensor], **kwargs) -> tuple[torch.Tensor, dict[str, Any]]:
        x = batch[self.cfg.hook_point_in]
        return x, {}

    @override
    def prepare_label(self, batch: dict[str, torch.Tensor], **kwargs) -> torch.Tensor:
<<<<<<< HEAD
        if self.device_mesh is not None:
            label = DimMap({}).distribute(batch[self.cfg.hook_point_out], self.device_mesh)
        else:
            label = batch[self.cfg.hook_point_out]
        return label

    def get_parameters(self) -> list[dict[str, Any]]:
        return [{"params": self.parameters()}]
    
    @override
    @torch.no_grad()
    def init_W_D_with_active_subspace(self, activation_batch: dict[str, torch.Tensor], d_active_subspace: int):
        """Initialize W_D with the active subspace.
        
        Args:
            activation_batch: The activation batch.
            d_active_subspace: The dimension of the active subspace.
        """
        label = self.prepare_label(activation_batch)
        demeaned_label = label - label.mean(dim=0)
        U, S, V = torch.svd(demeaned_label.T.to(torch.float32))
        proj_weight = U[:, :d_active_subspace] # [d_model, d_active_subspace]
        self.W_D.data.copy_(self.W_D.data[:, :d_active_subspace] @ proj_weight.T.to(self.cfg.dtype))
        
    @torch.no_grad()
    def init_encoder_bias_with_mean_hidden_pre(self, activation_batch):
        x, _ = self.prepare_input(activation_batch)
        _, hidden_pre = self.encode(x, return_hidden_pre=True)
        self.b_E.data.copy_(-hidden_pre.mean(dim=0))
=======
        label = batch[self.cfg.hook_point_out]
        return label
>>>>>>> dc8c9893
<|MERGE_RESOLUTION|>--- conflicted
+++ resolved
@@ -321,9 +321,7 @@
         ):  # triton kernel cannot handle empty feature_acts
             from .kernels import decode_with_triton_spmm_kernel
 
-            reconstructed = decode_with_triton_spmm_kernel(
-                feature_acts, self.W_D.T.contiguous()
-            )
+            reconstructed = decode_with_triton_spmm_kernel(feature_acts, self.W_D.T.contiguous())
         else:
             reconstructed = feature_acts @ self.W_D
 
@@ -413,21 +411,17 @@
 
     @override
     def prepare_label(self, batch: dict[str, torch.Tensor], **kwargs) -> torch.Tensor:
-<<<<<<< HEAD
-        if self.device_mesh is not None:
-            label = DimMap({}).distribute(batch[self.cfg.hook_point_out], self.device_mesh)
-        else:
-            label = batch[self.cfg.hook_point_out]
+        label = batch[self.cfg.hook_point_out]
         return label
 
     def get_parameters(self) -> list[dict[str, Any]]:
         return [{"params": self.parameters()}]
-    
+
     @override
     @torch.no_grad()
     def init_W_D_with_active_subspace(self, activation_batch: dict[str, torch.Tensor], d_active_subspace: int):
         """Initialize W_D with the active subspace.
-        
+
         Args:
             activation_batch: The activation batch.
             d_active_subspace: The dimension of the active subspace.
@@ -435,15 +429,11 @@
         label = self.prepare_label(activation_batch)
         demeaned_label = label - label.mean(dim=0)
         U, S, V = torch.svd(demeaned_label.T.to(torch.float32))
-        proj_weight = U[:, :d_active_subspace] # [d_model, d_active_subspace]
+        proj_weight = U[:, :d_active_subspace]  # [d_model, d_active_subspace]
         self.W_D.data.copy_(self.W_D.data[:, :d_active_subspace] @ proj_weight.T.to(self.cfg.dtype))
-        
+
     @torch.no_grad()
     def init_encoder_bias_with_mean_hidden_pre(self, activation_batch):
         x, _ = self.prepare_input(activation_batch)
         _, hidden_pre = self.encode(x, return_hidden_pre=True)
-        self.b_E.data.copy_(-hidden_pre.mean(dim=0))
-=======
-        label = batch[self.cfg.hook_point_out]
-        return label
->>>>>>> dc8c9893
+        self.b_E.data.copy_(-hidden_pre.mean(dim=0))