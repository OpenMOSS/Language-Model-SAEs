--- conflicted
+++ resolved
@@ -2,20 +2,13 @@
 import operator
 import os
 import warnings
-<<<<<<< HEAD
 from typing import Any, Iterable, Optional, Union, cast
-=======
-from typing import Any, Iterable, Optional, cast
->>>>>>> dc8c9893
 
 import torch
 import torch.distributed as dist
+from jaxtyping import Float
 from torch.distributed.device_mesh import DeviceMesh
 from torch.distributed.nn.functional import all_reduce
-<<<<<<< HEAD
-from jaxtyping import Float
-=======
->>>>>>> dc8c9893
 
 from lm_saes.utils.distributed import DimMap
 
@@ -164,10 +157,11 @@
 def calculate_activation_norm(
     activation_stream: Iterable[
         dict[
-            str, Union[
+            str,
+            Union[
                 Float[torch.Tensor, "batch seq_len d_model"],
                 Float[torch.Tensor, "batch d_model"],
-            ]
+            ],
         ]
     ],
     hook_points: list[str],
@@ -241,49 +235,16 @@
 ) -> list[dict[str, Any]]:
     """
     All-gather a dictionary across all ranks. For each key, if the value is a tensor, use torch.distributed.all_gather
-<<<<<<< HEAD
-    (with CUDA tensors by default); otherwise, use all_gather_object. Returns a list of dicts, one per rank.
+    (supporting uneven sized tensors); otherwise, use all_gather_object. Returns a list of dicts, one per rank.
 
     Args:
         data: Dictionary to all-gather. Tensor values should be on the correct device.
-        device: Device to move tensors to before all_gather (default: "cuda").
-=======
-    (supporting uneven sized tensors); otherwise, use all_gather_object. Returns a list of dicts, one per rank.
-
-    Args:
-        data: Dictionary to all-gather. Tensor values should be on the correct device.
->>>>>>> dc8c9893
         group: Optional process group for communication.
 
     Returns:
         List of dictionaries, one per rank, with gathered values.
     """
     world_size = dist.get_world_size(group=group)
-<<<<<<< HEAD
-    current_rank = dist.get_rank(group=group)
-    keys = list(data.keys())
-    gathered_dicts: list[dict[str, Any]] = [dict() for _ in range(world_size)]
-
-    # make sure all processes have the same keys
-    keys_list = [keys] * world_size
-    dist.all_gather_object(keys_list, keys, group=group)
-    
-    # Ensure all ranks have the same keys and process them in the same order
-    all_keys = set(keys_list[0])
-    for d in keys_list:
-        assert set(d) == all_keys, f"Keys mismatch across ranks. Rank {current_rank} expected {all_keys}, got {set(d)}"
-    
-    # CRITICAL: Sort keys to ensure all ranks process them in the same order
-    sorted_keys = sorted(all_keys)
-
-    # Gather each key separately in sorted order
-    for k in sorted_keys:
-        v = data[k]
-        if isinstance(v, torch.Tensor):
-            v = v.cuda()
-            # Prepare list for gathered tensors
-            output = [torch.empty_like(v) for _ in range(world_size)]
-=======
     keys = list(data.keys())
     gathered_dicts: list[dict[str, Any]] = [dict() for _ in range(world_size)]
 
@@ -302,7 +263,6 @@
                 for rank_meta in cast(list[dict[str, Any]], meta_list)
             ]
             # Now perform all_gather with correctly sized tensors
->>>>>>> dc8c9893
             dist.all_gather(output, v, group=group)
             for i, t in enumerate(output):
                 gathered_dicts[i][k] = t
@@ -312,10 +272,6 @@
             dist.all_gather_object(object_list, v, group=group)
             for i, obj in enumerate(object_list):
                 gathered_dicts[i][k] = obj
-<<<<<<< HEAD
-    
-    return gathered_dicts
-=======
     return gathered_dicts
 
 
@@ -341,5 +297,4 @@
     coord = device_mesh.get_coordinate()
     shape = device_mesh.shape
     assert coord is not None, "Device mesh does not have coordinate"
-    return sum(coord[i] * functools.reduce(operator.mul, shape[i + 1 :], 1) for i in range(len(coord)))
->>>>>>> dc8c9893
+    return sum(coord[i] * functools.reduce(operator.mul, shape[i + 1 :], 1) for i in range(len(coord)))