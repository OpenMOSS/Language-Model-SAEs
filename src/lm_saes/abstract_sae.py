--- conflicted
+++ resolved
@@ -359,14 +359,14 @@
             dataset_norm = {key.split(".", 1)[1]: state_dict[key].item() for key in norm_keys}
             self.set_dataset_average_activation_norm(dataset_norm)
             state_dict = {k: v for k, v in state_dict.items() if not k.startswith("dataset_average_activation_norm.")}
-        if device_mesh is None or any(isinstance(v, DTensor) for v in state_dict.values()):
+        if device_mesh is None:
             # Non-distributed checkpoint or DCP checkpoint
             # Load the state dict through torch API
+            self.load_state_dict(state_dict, strict=self.cfg.strict_loading)
+        else:
             for k, v in state_dict.items():
-                if any(isinstance(v, DTensor) for v in state_dict.values()) and not isinstance(v, DTensor):
+                if not isinstance(v, DTensor):
                     state_dict[k] = DimMap({}).distribute(v, device_mesh)
-            self.load_state_dict(state_dict, strict=self.cfg.strict_loading)
-        else:
             # Full checkpoint (in .safetensors or .pt format) to be loaded distributedly
             self.load_distributed_state_dict(state_dict, device_mesh)
 
@@ -665,18 +665,13 @@
         Ensure that the input activations are normalized by calling `normalize_activations` before calling this method.
         """
         x, encoder_kwargs, decoder_kwargs = self.prepare_input(batch)
-        
+
         label = self.prepare_label(batch, **kwargs)
 
-<<<<<<< HEAD
         with timer.time("encode"):
             feature_acts, hidden_pre = self.encode(x, return_hidden_pre=True, **encoder_kwargs)
         with timer.time("decode"):
-            reconstructed = self.decode(feature_acts, **kwargs)
-=======
-        feature_acts, hidden_pre = self.encode(x, return_hidden_pre=True, **encoder_kwargs)
-        reconstructed = self.decode(feature_acts, **decoder_kwargs)
->>>>>>> 4a1e3bad
+            reconstructed = self.decode(feature_acts, **decoder_kwargs)
 
         with timer.time("loss_calculation"):
             l_rec = (reconstructed - label).pow(2)
@@ -742,9 +737,11 @@
         return loss
 
     @abstractmethod
-    def prepare_input(self, batch: dict[str, torch.Tensor], **kwargs) -> tuple[torch.Tensor, dict[str, Any], dict[str, Any]]:
+    def prepare_input(
+        self, batch: dict[str, torch.Tensor], **kwargs
+    ) -> tuple[torch.Tensor, dict[str, Any], dict[str, Any]]:
         """Prepare the input for the encoder and decoder.
-        
+
         Returns:
             tuple: (input_tensor, encoder_kwargs, decoder_kwargs)
                 - input_tensor: The input tensor for the encoder
@@ -758,10 +755,12 @@
         """Prepare the label for the loss computation."""
         raise NotImplementedError("Subclasses must implement this method")
 
-    # @abstractmethod
-    # def init_W_D_with_active_subspace(self, activation_batch: dict[str, torch.Tensor], d_active_subspace: int):
-    #     """Initialize the W and D parameters with the active subspace."""
-    #     raise NotImplementedError("Subclasses must implement this method")
+    def init_W_D_with_active_subspace(self, activation_batch: dict[str, torch.Tensor], d_active_subspace: int):
+        """Initialize the W and D parameters with the active subspace."""
+        raise NotImplementedError("Subclasses must implement this method")
+
+    def init_encoder_bias_with_mean_hidden_pre(self, activation_batch: dict[str, torch.Tensor]):
+        raise NotImplementedError("Subclasses must implement this method")
 
     def dim_maps(self) -> dict[str, DimMap]:
         """Return a dictionary mapping parameter names to dimension maps.
