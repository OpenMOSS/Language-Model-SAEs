--- conflicted
+++ resolved
@@ -151,7 +151,6 @@
                 if cfg.wandb.log_to_wandb and (cfg.wandb.log_on_every_rank or is_master()):
                     feature_sparsity = act_freq_scores / n_frac_active_tokens
                     log_feature_sparsity = torch.log10(feature_sparsity + 1e-10)
-<<<<<<< HEAD
 
                     log_dict = {
                         "metrics/mean_log10_feature_sparsity": log_feature_sparsity.mean().item(),
@@ -166,20 +165,8 @@
                             "sparsity/overall_below_1e-5": (feature_sparsity < 1e-5).sum().item(),
                             "sparsity/overall_below_1e-6": (feature_sparsity < 1e-6).sum().item(),
                         })
-                    # wandb_histogram = wandb.Histogram(
-                    #     log_feature_sparsity.detach().cpu().float().numpy()
-                    # )
+
                     wandb.log(log_dict, step=n_training_steps + 1)
-=======
-                    wandb.log(
-                        {
-                            "metrics/mean_log10_feature_sparsity": log_feature_sparsity.mean().item(),
-                            "sparsity/below_1e-5": (feature_sparsity < 1e-5).sum().item(),
-                            "sparsity/below_1e-6": (feature_sparsity < 1e-6).sum().item(),
-                        },
-                        step=n_training_steps + 1,
-                    )
->>>>>>> f0058a58
 
                 act_freq_scores = torch.zeros(cfg.sae.d_sae, device=cfg.sae.device)
                 n_frac_active_tokens = torch.tensor([0], device=cfg.sae.device, dtype=torch.int)
