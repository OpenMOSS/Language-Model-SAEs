--- conflicted
+++ resolved
@@ -38,11 +38,7 @@
 
 
 def to_tokens(tokenizer, text, max_length, device="cpu"):
-<<<<<<< HEAD
     tokenizer_prepends_bos = tokenizer.prepend_bos
-=======
-    tokenizer_prepends_bos = len(tokenizer.encode("")) > 0
->>>>>>> dc8c9893
     text = text if tokenizer_prepends_bos else get_input_with_manually_prepended_bos(tokenizer, text)
     tokens = tokenizer(
         text,
@@ -139,10 +135,6 @@
         """
         pass
 
-<<<<<<< HEAD
-    def __call__(self, *args, **kwargs):
-        return self.forward(*args, **kwargs)
-=======
     @abstractmethod
     def preprocess_raw_data(self, raw: dict[str, Any]) -> dict[str, Any]:
         """Preprocess the raw data.
@@ -154,7 +146,9 @@
             dict[str, Any]: The preprocessed raw data.
         """
         pass
->>>>>>> dc8c9893
+
+    def __call__(self, *args, **kwargs):
+        return self.forward(*args, **kwargs)
 
     @property
     @abstractmethod
@@ -282,10 +276,10 @@
             # _, activations = self.model.run_with_cache_until(tokens, names_filter=hook_points, use_flash_attn=False)
             _, activations = self.model.run_with_cache_until(tokens, names_filter=hook_points)
         return {hook_point: activations[hook_point] for hook_point in hook_points} | {"tokens": tokens}
-    
+
     def to_tokens(self, text: str | list[str], prepend_bos: bool = True) -> torch.Tensor:
         return self.model.to_tokens(text, prepend_bos=prepend_bos)
-    
+
     def forward(self, *args, **kwargs):
         return self.model(*args, **kwargs)
 
