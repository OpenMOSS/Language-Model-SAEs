"""Module for sweeping SAE experiments."""

import os
from typing import Any, Iterable, Optional, cast

import torch
import torch.distributed as dist
from pydantic import BaseModel
from pydantic_settings import BaseSettings
from torch.distributed.device_mesh import init_device_mesh

import wandb
from lm_saes.activation.factory import ActivationFactory
from lm_saes.config import (
    ActivationFactoryConfig,
    BaseSAEConfig,
    CLTConfig,
    CrossCoderConfig,
    DatasetConfig,
    InitializerConfig,
    LanguageModelConfig,
<<<<<<< HEAD
    LorsaConfig,
=======
    MOLTConfig,
>>>>>>> 4a1e3bad
    MongoDBConfig,
    TrainerConfig,
    WandbConfig,
)
from lm_saes.database import MongoClient
from lm_saes.initializer import Initializer
from lm_saes.resource_loaders import load_dataset, load_model
from lm_saes.runners.utils import load_config
from lm_saes.trainer import Trainer
from lm_saes.utils.logging import get_distributed_logger, setup_logging
from lm_saes.utils.misc import get_mesh_rank, is_primary_rank

logger = get_distributed_logger("runners.train")


class TrainSAESettings(BaseSettings):
    """Settings for training a Sparse Autoencoder (SAE)."""

    sae: BaseSAEConfig
    """Configuration for the SAE model architecture and parameters"""

    sae_name: str
    """Name of the SAE model. Use as identifier for the SAE model in the database."""

    sae_series: str
    """Series of the SAE model. Use as identifier for the SAE model in the database."""

    initializer: InitializerConfig
    """Configuration for model initialization"""

    trainer: TrainerConfig
    """Configuration for training process"""

    activation_factory: ActivationFactoryConfig
    """Configuration for generating activations"""

    wandb: Optional[WandbConfig] = None
    """Configuration for Weights & Biases logging"""

    eval: bool = False
    """Whether to run in evaluation mode"""

    data_parallel_size: int = 1
    """Size of data parallel mesh"""

    model_parallel_size: int = 1
    """Size of model parallel (tensor parallel) mesh"""

    data_parallel_size: int = 1
    """Size of data parallel mesh"""

    mongo: Optional[MongoDBConfig] = None
    """Configuration for MongoDB"""

    model: Optional[LanguageModelConfig] = None
    """Configuration for the language model. Required if using dataset sources."""

    model_name: Optional[str] = None
    """Name of the tokenizer to load. Mixcoder requires a tokenizer to get the modality indices."""

    datasets: Optional[dict[str, Optional[DatasetConfig]]] = None
    """Name to dataset config mapping. Required if using dataset sources."""

    device_type: str = "cuda"
    """Device type to use for distributed training ('cuda' or 'cpu')"""


def train_sae(settings: TrainSAESettings) -> None:
    """Train a SAE model.

    Args:
        settings: Configuration settings for SAE training
    """
    # Set up logging
    setup_logging(level="INFO")

    device_mesh = (
        init_device_mesh(
            device_type=settings.device_type,
            mesh_shape=(settings.data_parallel_size, settings.model_parallel_size),
            mesh_dim_names=("data", "model"),
        )
<<<<<<< HEAD
        if settings.model_parallel_size > 1 or settings.data_parallel_size > 1
=======
        if settings.data_parallel_size > 1 or settings.model_parallel_size > 1
>>>>>>> 4a1e3bad
        else None
    )

    logger.info(f"Device mesh initialized: {device_mesh}")

    mongo_client = MongoClient(settings.mongo) if settings.mongo is not None else None
    if mongo_client:
        logger.info("MongoDB client initialized")

    # Load configurations
    model_cfg = load_config(
        config=settings.model,
        name=settings.model_name,
        mongo_client=mongo_client,
        config_type="model",
        required=False,
    )

    dataset_cfgs = (
        {
            dataset_name: load_config(
                config=dataset_cfg,
                name=dataset_name,
                mongo_client=mongo_client,
                config_type="dataset",
            )
            for dataset_name, dataset_cfg in settings.datasets.items()
        }
        if settings.datasets is not None
        else None
    )

    # Load model and datasets
    logger.info("Loading model and datasets")
    model = load_model(model_cfg) if model_cfg is not None else None
    datasets = (
        {
            dataset_name: load_dataset(dataset_cfg, device_mesh=device_mesh)
            for dataset_name, dataset_cfg in dataset_cfgs.items()
        }
        if dataset_cfgs is not None
        else None
    )

    activation_factory = ActivationFactory(settings.activation_factory, device_mesh=device_mesh)

    logger.info("Processing activations stream")
    activations_stream = activation_factory.process(
        model=model,
        model_name=settings.model_name,
        datasets=datasets,
    )

    logger.info("Initializing SAE")
    initializer = Initializer(settings.initializer)

    wandb_logger = (
        wandb.init(
            project=settings.wandb.wandb_project,
            config=settings.model_dump(),
            name=settings.wandb.exp_name,
            entity=settings.wandb.wandb_entity,
            settings=wandb.Settings(x_disable_stats=True),
            mode=os.getenv("WANDB_MODE", "online"),  # type: ignore
        )
        if settings.wandb is not None and (device_mesh is None or get_mesh_rank(device_mesh) == 0)
        else None
    )

    sae = initializer.initialize_sae_from_config(
        settings.sae, activation_stream=activations_stream, device_mesh=device_mesh, wandb_logger=wandb_logger
    )

    logger.info(f"SAE initialized: {type(sae).__name__}")

    if wandb_logger is not None:
        logger.info("WandB logger initialized")

    # TODO: implement eval_fn
    eval_fn = (lambda x: None) if settings.eval else None

    logger.info("Starting training")
    trainer = Trainer(settings.trainer)
    sae.cfg.save_hyperparameters(settings.trainer.exp_result_path)
    trainer.fit(sae=sae, activation_stream=activations_stream, eval_fn=eval_fn, wandb_logger=wandb_logger)

    logger.info("Training completed, saving model")
    sae.save_pretrained(
        save_path=settings.trainer.exp_result_path,
        sae_name=settings.sae_name,
        sae_series=settings.sae_series,
        mongo_client=mongo_client,
    )

    if wandb_logger is not None:
        wandb_logger.finish()
        logger.info("WandB session closed")

    logger.info("SAE training completed successfully")


class TrainCrossCoderSettings(BaseSettings):
    """Settings for training a CrossCoder. The main difference to TrainSAESettings is that the activation factory is a list of ActivationFactoryConfig, one for each head."""

    sae: CrossCoderConfig
    """Configuration for the CrossCoder model architecture and parameters"""

    sae_name: str
    """Name of the SAE model. Use as identifier for the SAE model in the database."""

    sae_series: str
    """Series of the SAE model. Use as identifier for the SAE model in the database."""

    initializer: InitializerConfig
    """Configuration for model initialization"""

    trainer: TrainerConfig
    """Configuration for training process"""

    activation_factories: list[ActivationFactoryConfig]
    """Configuration for generating activations"""

    wandb: Optional[WandbConfig] = None
    """Configuration for Weights & Biases logging"""

    eval: bool = False
    """Whether to run in evaluation mode"""

    data_parallel_size: int = 1
    """Size of data parallel mesh"""

    model_parallel_size: int = 1
    """Size of model parallel (tensor parallel) mesh"""

    mongo: Optional[MongoDBConfig] = None
    """Configuration for MongoDB"""

    model: Optional[LanguageModelConfig] = None
    """Configuration for the language model. Required if using dataset sources."""

    model_name: Optional[str] = None
    """Name of the tokenizer to load. Mixcoder requires a tokenizer to get the modality indices."""

    datasets: Optional[dict[str, Optional[DatasetConfig]]] = None
    """Name to dataset config mapping. Required if using dataset sources."""

    device_type: str = "cuda"
    """Device type to use for distributed training ('cuda' or 'cpu')"""


def train_crosscoder(settings: TrainCrossCoderSettings) -> None:
    """Train a CrossCoder.

    Args:
        settings: Configuration settings for SAE training
    """
    # Set up logging
    setup_logging(level="INFO")

    assert isinstance(settings.sae, CrossCoderConfig), "CrossCoderConfig is required for training a CrossCoder"
    assert all(
        len(activation_factory.hook_points) == len(settings.activation_factories[0].hook_points)
        for activation_factory in settings.activation_factories
    ), "Number of hook points of activation factories must be the same"
    assert (
        len(settings.activation_factories) * len(settings.activation_factories[0].hook_points) == settings.sae.n_heads
    ), "Total number of hook points must match the number of heads in the CrossCoder"
    head_parallel_size = len(settings.activation_factories)

    device_mesh = init_device_mesh(
        device_type=settings.device_type,
        mesh_shape=(head_parallel_size, settings.data_parallel_size, settings.model_parallel_size),
        mesh_dim_names=("head", "data", "model"),
    )

    logger.info(
        f"Device mesh initialized with {settings.sae.n_heads} heads, {head_parallel_size} head parallel size, {settings.data_parallel_size} data parallel size, {settings.model_parallel_size} model parallel size"
    )

    mongo_client = MongoClient(settings.mongo) if settings.mongo is not None else None
    if mongo_client:
        logger.info("MongoDB client initialized")

    # Load configurations
    model_cfg = load_config(
        config=settings.model,
        name=settings.model_name,
        mongo_client=mongo_client,
        config_type="model",
        required=False,
    )

    dataset_cfgs = (
        {
            dataset_name: load_config(
                config=dataset_cfg,
                name=dataset_name,
                mongo_client=mongo_client,
                config_type="dataset",
            )
            for dataset_name, dataset_cfg in settings.datasets.items()
        }
        if settings.datasets is not None
        else None
    )

    # Load model and datasets
    logger.info("Loading model and datasets")
    model = load_model(model_cfg) if model_cfg is not None else None
    datasets = (
        {
            dataset_name: load_dataset(dataset_cfg, device_mesh=device_mesh)
            for dataset_name, dataset_cfg in dataset_cfgs.items()
        }
        if dataset_cfgs is not None
        else None
    )

    activation_factory_mesh = device_mesh[
        "data", "model"
    ]  # Remove the head dimension, since each activation factory should only be responsible for a subset of the heads.

    logger.info("Setting up activation factory for CrossCoder")
    activation_factory = ActivationFactory(
        settings.activation_factories[device_mesh.get_local_rank("head")], device_mesh=activation_factory_mesh
    )

    logger.info("Processing activations stream")
    activations_stream = activation_factory.process(
        model=model,
        model_name=settings.model_name,
        datasets=datasets,
    )

    logger.info("Initializing CrossCoder")
    initializer = Initializer(settings.initializer)

    sae = initializer.initialize_sae_from_config(
        settings.sae, activation_stream=activations_stream, device_mesh=device_mesh
    )

    logger.info("CrossCoder initialized")

    wandb_logger = (
        wandb.init(
            project=settings.wandb.wandb_project,
            config=settings.model_dump(),
            name=settings.wandb.exp_name,
            entity=settings.wandb.wandb_entity,
            settings=wandb.Settings(x_disable_stats=True),
            mode=os.getenv("WANDB_MODE", "online"),  # type: ignore
        )
        if settings.wandb is not None and (device_mesh is None or get_mesh_rank(device_mesh) == 0)
        else None
    )

    if wandb_logger is not None:
        logger.info("WandB logger initialized")

    # TODO: implement eval_fn
    eval_fn = (lambda x: None) if settings.eval else None

    logger.info("Starting CrossCoder training")
    trainer = Trainer(settings.trainer)
    sae.cfg.save_hyperparameters(settings.trainer.exp_result_path)
    trainer.fit(sae=sae, activation_stream=activations_stream, eval_fn=eval_fn, wandb_logger=wandb_logger)

    logger.info("Training completed, saving CrossCoder")
    sae.save_pretrained(
        save_path=settings.trainer.exp_result_path,
        sae_name=settings.sae_name,
        sae_series=settings.sae_series,
        mongo_client=mongo_client,
    )

    if wandb_logger is not None:
        wandb_logger.finish()
        logger.info("WandB session closed")

    logger.info("CrossCoder training completed successfully")


class TrainCLTSettings(BaseSettings):
    """Settings for training a Cross Layer Transcoder (CLT). CLT works with multiple layers and their corresponding hook points."""

    sae: CLTConfig
    """Configuration for the CLT model architecture and parameters"""

    sae_name: str
    """Name of the SAE model. Use as identifier for the SAE model in the database."""

    sae_series: str
    """Series of the SAE model. Use as identifier for the SAE model in the database."""

    initializer: InitializerConfig
    """Configuration for model initialization"""

    trainer: TrainerConfig
    """Configuration for training process"""

    activation_factory: ActivationFactoryConfig
    """Configuration for generating activations"""

    wandb: Optional[WandbConfig] = None
    """Configuration for Weights & Biases logging"""

    eval: bool = False
    """Whether to run in evaluation mode"""

    model_parallel_size: int = 1
    """Size of model parallel (tensor parallel) mesh"""

    mongo: Optional[MongoDBConfig] = None
    """Configuration for MongoDB"""

    model: Optional[LanguageModelConfig] = None
    """Configuration for the language model. Required if using dataset sources."""

    model_name: Optional[str] = None
    """Name of the tokenizer to load. CLT requires a tokenizer to get the modality indices."""

    datasets: Optional[dict[str, Optional[DatasetConfig]]] = None
    """Name to dataset config mapping. Required if using dataset sources."""

    device_type: str = "cuda"
    """Device type to use for distributed training ('cuda' or 'cpu')"""

    save_trainer_state: bool = False
    """Whether to save trainer state during training"""


def train_clt(settings: TrainCLTSettings) -> None:
    """Train a Cross Layer Transcoder (CLT) model.

    Args:
        settings: Configuration settings for CLT training
    """
    # Set up logging
    setup_logging(level="INFO")

    device_mesh = (
        init_device_mesh(
            device_type=settings.device_type,
            mesh_shape=(settings.model_parallel_size,),
            mesh_dim_names=("model",),
        )
        if settings.model_parallel_size > 1
        else None
    )

    logger.info(f"Device mesh initialized: {device_mesh}")

    mongo_client = MongoClient(settings.mongo) if settings.mongo is not None else None
    if mongo_client:
        logger.info("MongoDB client initialized")

    # Load configurations
    model_cfg = load_config(
        config=settings.model,
        name=settings.model_name,
        mongo_client=mongo_client,
        config_type="model",
        required=False,
    )

    dataset_cfgs = (
        {
            dataset_name: load_config(
                config=dataset_cfg,
                name=dataset_name,
                mongo_client=mongo_client,
                config_type="dataset",
            )
            for dataset_name, dataset_cfg in settings.datasets.items()
        }
        if settings.datasets is not None
        else None
    )

    # Load model and datasets
    logger.info("Loading model and datasets")
    model = load_model(model_cfg) if model_cfg is not None else None
    datasets = (
        {
            dataset_name: load_dataset(dataset_cfg, device_mesh=device_mesh)
            for dataset_name, dataset_cfg in dataset_cfgs.items()
        }
        if dataset_cfgs is not None
        else None
    )

    activation_factory = ActivationFactory(settings.activation_factory, device_mesh=device_mesh)

    logger.info("Processing activations stream")
    activations_stream = activation_factory.process(
        model=model,
        model_name=settings.model_name,
        datasets=datasets,
    )

    logger.info("Initializing CLT")
    initializer = Initializer(settings.initializer)

    wandb_logger = (
        wandb.init(
            project=settings.wandb.wandb_project,
            config=settings.model_dump(),
            name=settings.wandb.exp_name,
            entity=settings.wandb.wandb_entity,
            settings=wandb.Settings(x_disable_stats=True),
            mode=os.getenv("WANDB_MODE", "online"),  # type: ignore
        )
        if settings.wandb is not None and (device_mesh is None or get_mesh_rank(device_mesh) == 0)
        else None
    )

    sae = initializer.initialize_sae_from_config(
        settings.sae,
        activation_stream=activations_stream,
        device_mesh=device_mesh,
        wandb_logger=wandb_logger,
        fold_activation_scale=False,
    )

    n_params = sum(p.numel() for p in sae.parameters())
    logger.info(f"CLT initialized with {n_params / 1e9:.2f}B parameters")

    if wandb_logger is not None:
        logger.info("WandB logger initialized")

    # TODO: implement eval_fn
    eval_fn = (lambda x: None) if settings.eval else None

    logger.info("Starting CLT training")
    if settings.trainer.from_pretrained_path is not None:
        trainer = Trainer.from_checkpoint(
            sae,
            settings.trainer.from_pretrained_path,
        )
    else:
        trainer = Trainer(settings.trainer)
    sae.cfg.save_hyperparameters(settings.trainer.exp_result_path)
    end_of_stream = trainer.fit(
        sae=sae, activation_stream=activations_stream, eval_fn=eval_fn, wandb_logger=wandb_logger
    )

    if settings.save_trainer_state:
        logger.info("Training completed, saving CLT model")
        sae.save_pretrained(
            save_path=settings.trainer.exp_result_path,
            sae_name=settings.sae_name,
            sae_series=settings.sae_series,
            mongo_client=mongo_client,
        )
    elif end_of_stream:
        trainer.save_checkpoint(
            sae=sae,
            checkpoint_path=settings.trainer.exp_result_path,
        )

    if wandb_logger is not None:
        wandb_logger.finish()
        logger.info("WandB session closed")

    logger.info("CLT training completed successfully")


class TrainLorsaSettings(BaseSettings):
    """Settings for training a LORSA (Low-Rank Sparse Autoencoder) model."""

    sae: LorsaConfig
    """Configuration for the LORSA model architecture and parameters"""

    sae_name: str
    """Name of the LORSA model. Use as identifier for the LORSA model in the database."""

    sae_series: str
    """Series of the LORSA model. Use as identifier for the LORSA model in the database."""

    initializer: InitializerConfig
    """Configuration for model initialization"""

    trainer: TrainerConfig
    """Configuration for training process"""

    activation_factory: ActivationFactoryConfig
    """Configuration for generating activations"""

    wandb: Optional[WandbConfig] = None
    """Configuration for Weights & Biases logging"""

    eval: bool = False
    """Whether to run in evaluation mode"""

    model_parallel_size: int = 1
    """Size of model parallel (tensor parallel) mesh"""

    mongo: Optional[MongoDBConfig] = None
    """Configuration for MongoDB"""

    model: Optional[LanguageModelConfig] = None
    """Configuration for the language model. Required if using dataset sources."""

    model_name: Optional[str] = None
    """Name of the tokenizer to load. LORSA may require a tokenizer to get the modality indices."""

    datasets: Optional[dict[str, Optional[DatasetConfig]]] = None
    """Name to dataset config mapping. Required if using dataset sources."""

    device_type: str = "cuda"
    """Device type to use for distributed training ('cuda' or 'cpu')"""


def train_lorsa(settings: TrainLorsaSettings) -> None:
    """Train a LORSA (Low-Rank Sparse Autoencoder) model.

    Args:
        settings: Configuration settings for LORSA training
    """
    # Set up logging
    setup_logging(level="INFO")

    device_mesh = (
        init_device_mesh(
            device_type=settings.device_type,
            mesh_shape=(settings.model_parallel_size,),
            mesh_dim_names=("model",),
        )
        if settings.model_parallel_size > 1
        else None
    )

    logger.info(f"Device mesh initialized: {device_mesh}")

    mongo_client = MongoClient(settings.mongo) if settings.mongo is not None else None
    if mongo_client:
        logger.info("MongoDB client initialized")

    # Load configurations
    model_cfg = load_config(
        config=settings.model,
        name=settings.model_name,
        mongo_client=mongo_client,
        config_type="model",
        required=False,
    )

    dataset_cfgs = (
        {
            dataset_name: load_config(
                config=dataset_cfg,
                name=dataset_name,
                mongo_client=mongo_client,
                config_type="dataset",
            )
            for dataset_name, dataset_cfg in settings.datasets.items()
        }
        if settings.datasets is not None
        else None
    )

    # Load model and datasets
    logger.info("Loading model and datasets")
    model = load_model(model_cfg) if model_cfg is not None else None
    datasets = (
        {
            dataset_name: load_dataset(dataset_cfg, device_mesh=device_mesh)
            for dataset_name, dataset_cfg in dataset_cfgs.items()
        }
        if dataset_cfgs is not None
        else None
    )

    activation_factory = ActivationFactory(settings.activation_factory, device_mesh=device_mesh)

    logger.info("Processing activations stream")
    activations_stream = activation_factory.process(
        model=model,
        model_name=settings.model_name,
        datasets=datasets,
    )

    logger.info("Initializing lorsa")
    initializer = Initializer(settings.initializer)

    wandb_logger = (
        wandb.init(
            project=settings.wandb.wandb_project,
            config=settings.model_dump(),
            name=settings.wandb.exp_name,
            entity=settings.wandb.wandb_entity,
            settings=wandb.Settings(x_disable_stats=True),
            mode=os.getenv("WANDB_MODE", "online"),  # type: ignore
        )
        if settings.wandb is not None and (device_mesh is None or device_mesh.get_rank() == 0)
        else None
    )

    sae = initializer.initialize_sae_from_config(
        settings.sae,
        activation_stream=activations_stream,
        device_mesh=device_mesh,
        wandb_logger=wandb_logger,
        model=model,
    )

    n_params = sum(p.numel() for p in sae.parameters())
    logger.info(f"lorsa initialized with {n_params / 1e9:.2f}B parameters")

    if wandb_logger is not None:
        logger.info("WandB logger initialized")

    # TODO: implement eval_fn
    eval_fn = (lambda x: None) if settings.eval else None

    logger.info("Starting LORSA training")
    trainer = Trainer(settings.trainer)
    sae.cfg.save_hyperparameters(settings.trainer.exp_result_path)
    trainer.fit(sae=sae, activation_stream=activations_stream, eval_fn=eval_fn, wandb_logger=wandb_logger)

    logger.info("Training completed, saving LORSA model")
    sae.save_pretrained(
        save_path=settings.trainer.exp_result_path,
        sae_name=settings.sae_name,
        sae_series=settings.sae_series,
        mongo_client=mongo_client,
    )

    if wandb_logger is not None:
        wandb_logger.finish()
        logger.info("WandB session closed")

    logger.info("LORSA training completed successfully")


class TrainMOLTSettings(BaseSettings):
    """Settings for training a Mixture of Linear Transforms (MOLT). MOLT is a more efficient alternative to transcoders that sparsely replaces MLP computation in transformers."""

    sae: MOLTConfig
    """Configuration for the MOLT model architecture and parameters"""

    sae_name: str
    """Name of the SAE model. Use as identifier for the SAE model in the database."""

    sae_series: str
    """Series of the SAE model. Use as identifier for the SAE model in the database."""

    initializer: InitializerConfig
    """Configuration for model initialization"""

    trainer: TrainerConfig
    """Configuration for training process"""

    activation_factory: ActivationFactoryConfig
    """Configuration for generating activations"""

    wandb: Optional[WandbConfig] = None
    """Configuration for Weights & Biases logging"""

    eval: bool = False
    """Whether to run in evaluation mode"""

    data_parallel_size: int = 1
    """Size of data parallel mesh"""

    model_parallel_size: int = 1
    """Size of model parallel (tensor parallel) mesh"""

    mongo: Optional[MongoDBConfig] = None
    """Configuration for MongoDB"""

    model: Optional[LanguageModelConfig] = None
    """Configuration for the language model. Required if using dataset sources."""

    model_name: Optional[str] = None
    """Name of the tokenizer to load. MOLT requires a tokenizer to get the modality indices."""

    datasets: Optional[dict[str, Optional[DatasetConfig]]] = None
    """Name to dataset config mapping. Required if using dataset sources."""

    device_type: str = "cuda"
    """Device type to use for distributed training ('cuda' or 'cpu')"""


def train_molt(settings: TrainMOLTSettings) -> None:
    """Train a Mixture of Linear Transforms (MOLT) model.

    Args:
        settings: Configuration settings for MOLT training
    """
    # Set up logging
    setup_logging(level="INFO")

    device_mesh = (
        init_device_mesh(
            device_type=settings.device_type,
            mesh_shape=(settings.model_parallel_size, settings.data_parallel_size),  # TODO: check the order
            mesh_dim_names=("model", "data"),
        )
        if settings.model_parallel_size > 1 or settings.data_parallel_size > 1
        else None
    )

    logger.info(f"Device mesh initialized: {device_mesh}")

    mongo_client = MongoClient(settings.mongo) if settings.mongo is not None else None
    if mongo_client:
        logger.info("MongoDB client initialized")

    # Load configurations
    model_cfg = load_config(
        config=settings.model,
        name=settings.model_name,
        mongo_client=mongo_client,
        config_type="model",
        required=False,
    )

    assert settings.model_parallel_size == settings.sae.model_parallel_size_training, "model_parallel_size_training config and model_parallel_size for training are not aligned"
    # model_parallel_size_training is needed for getting the shape of molt

    dataset_cfgs = (
        {
            dataset_name: load_config(
                config=dataset_cfg,
                name=dataset_name,
                mongo_client=mongo_client,
                config_type="dataset",
            )
            for dataset_name, dataset_cfg in settings.datasets.items()
        }
        if settings.datasets is not None
        else None
    )

    # Load model and datasets
    logger.info("Loading model and datasets")
    model = load_model(model_cfg) if model_cfg is not None else None
    datasets = (
        {
            dataset_name: load_dataset(dataset_cfg, device_mesh=device_mesh)
            for dataset_name, dataset_cfg in dataset_cfgs.items()
        }
        if dataset_cfgs is not None
        else None
    )

    activation_factory = ActivationFactory(settings.activation_factory, device_mesh=device_mesh)

    logger.info("Processing activations stream")
    activations_stream = activation_factory.process(
        model=model,
        model_name=settings.model_name,
        datasets=datasets,
    )

    logger.info("Initializing MOLT")
    initializer = Initializer(settings.initializer)

    wandb_logger = (
        wandb.init(
            project=settings.wandb.wandb_project,
            config=settings.model_dump(),
            name=settings.wandb.exp_name,
            entity=settings.wandb.wandb_entity,
            settings=wandb.Settings(x_disable_stats=True),
            mode=os.getenv("WANDB_MODE", "online"),  # type: ignore
        )
        if settings.wandb is not None and (device_mesh is None or get_mesh_rank(device_mesh) == 0)
        else None
    )

    sae = initializer.initialize_sae_from_config(
        settings.sae, activation_stream=activations_stream, device_mesh=device_mesh, wandb_logger=wandb_logger
    )

    logger.info(f"MOLT initialized: {type(sae).__name__}")

    if wandb_logger is not None:
        logger.info("WandB logger initialized")

    # TODO: implement eval_fn
    eval_fn = (lambda x: None) if settings.eval else None

    logger.info("Starting MOLT training")
    trainer = Trainer(settings.trainer)
    sae.cfg.save_hyperparameters(settings.trainer.exp_result_path)
    trainer.fit(sae=sae, activation_stream=activations_stream, eval_fn=eval_fn, wandb_logger=wandb_logger)

    logger.info("Training completed, saving MOLT model")
    sae.save_pretrained(
        save_path=settings.trainer.exp_result_path,
        sae_name=settings.sae_name,
        sae_series=settings.sae_series,
        mongo_client=mongo_client,
    )

    if wandb_logger is not None:
        wandb_logger.finish()
        logger.info("WandB session closed")

    logger.info("MOLT training completed successfully")


class SweepingItem(BaseModel):
    """A single item in a sweeping configuration."""

    sae: BaseSAEConfig
    """Configuration for the SAE model architecture and parameters"""

    sae_name: str
    """Name of the SAE model. Use as identifier for the SAE model in the database."""

    sae_series: str
    """Series of the SAE model. Use as identifier for the SAE model in the database."""

    initializer: InitializerConfig
    """Configuration for model initialization"""

    trainer: TrainerConfig
    """Configuration for training process"""

    wandb: Optional[WandbConfig] = None
    """Configuration for Weights & Biases logging"""


class SweepSAESettings(BaseSettings):
    """Settings for sweeping a Sparse Autoencoder (SAE)."""

    items: list[SweepingItem]
    """List of sweeping items"""

    activation_factory: ActivationFactoryConfig
    """Configuration for generating activations"""

    eval: bool = False
    """Whether to run in evaluation mode"""

    data_parallel_size: int = 1
    """Size of data parallel mesh"""

    model_parallel_size: int = 1
    """Size of model parallel (tensor parallel) mesh"""

    mongo: Optional[MongoDBConfig] = None
    """Configuration for MongoDB"""

    model: Optional[LanguageModelConfig] = None
    """Configuration for the language model. Required if using dataset sources."""

    model_name: Optional[str] = None
    """Name of the tokenizer to load. Mixcoder requires a tokenizer to get the modality indices."""

    datasets: Optional[dict[str, Optional[DatasetConfig]]] = None
    """Name to dataset config mapping. Required if using dataset sources."""

    device_type: str = "cuda"
    """Device type to use for distributed training ('cuda' or 'cpu')"""


def sweep_sae(settings: SweepSAESettings) -> None:
    """Sweep experiments for training SAE models.

    Args:
        settings: Configuration settings for SAE sweeping
    """
    # Set up logging
    setup_logging(level="INFO")

    n_sweeps = len(settings.items)

    device_mesh = init_device_mesh(
        device_type=settings.device_type,
        mesh_shape=(n_sweeps, settings.data_parallel_size, settings.model_parallel_size),
        mesh_dim_names=("sweep", "data", "model"),
    )

    logger.info(f"Device mesh initialized for sweep with {n_sweeps} configurations")

    mongo_client = MongoClient(settings.mongo) if settings.mongo is not None else None

    if device_mesh.get_local_rank("sweep") == 0:
        logger.info("Loading configurations on rank 0")
        # Load configurations
        model_cfg = load_config(
            config=settings.model,
            name=settings.model_name,
            mongo_client=mongo_client,
            config_type="model",
            required=False,
        )

        dataset_cfgs = (
            {
                dataset_name: load_config(
                    config=dataset_cfg,
                    name=dataset_name,
                    mongo_client=mongo_client,
                    config_type="dataset",
                )
                for dataset_name, dataset_cfg in settings.datasets.items()
            }
            if settings.datasets is not None
            else None
        )

        # Load model and datasets
        logger.info("Loading model and datasets on rank 0")
        model = load_model(model_cfg) if model_cfg is not None else None
        datasets = (
            {
                dataset_name: load_dataset(dataset_cfg, device_mesh=device_mesh)
                for dataset_name, dataset_cfg in dataset_cfgs.items()
            }
            if dataset_cfgs is not None
            else None
        )

        activation_factory = ActivationFactory(settings.activation_factory, device_mesh=device_mesh)

        logger.info("Processing activations stream on rank 0")
        activations_stream = activation_factory.process(
            model=model,
            model_name=settings.model_name,
            datasets=datasets,
        )
    else:
        activations_stream = None

    def broadcast_activations_stream(activations_stream: Optional[Iterable[dict[str, torch.Tensor]]]):
        if device_mesh.get_local_rank("sweep") == 0:
            assert activations_stream is not None, "Activations stream must be provided on rank 0 of sweep dimension"
            for activations in activations_stream:
                dist.broadcast_object_list([activations], group=device_mesh.get_group("sweep"), src=0)
                yield activations
            dist.broadcast_object_list([None], group=device_mesh.get_group("sweep"), src=0)
        else:
            while True:
                objs = [None]
                dist.broadcast_object_list(objs, group=device_mesh.get_group("sweep"), src=0)
                if objs[0] is None:
                    break
                activations = {
                    k: v.to(torch.device("cuda", int(os.environ["LOCAL_RANK"]))) if isinstance(v, torch.Tensor) else v
                    for k, v in cast(dict[str, Any], objs[0]).items()  # noqa: F821
                }
                yield activations

    activations_stream = broadcast_activations_stream(activations_stream)

    item = settings.items[device_mesh.get_local_rank("sweep")]
    logger.info(f"Processing sweep item: {item.sae_name}/{item.sae_series}")

    initializer = Initializer(item.initializer)

    logger.info("Initializing SAE for sweep item")
    sae = initializer.initialize_sae_from_config(
        item.sae, activation_stream=activations_stream, device_mesh=device_mesh
    )

    wandb_logger = (
        wandb.init(
            project=item.wandb.wandb_project,
            config=item.model_dump(),
            name=item.wandb.exp_name,
            entity=item.wandb.wandb_entity,
            settings=wandb.Settings(x_disable_stats=True),
            mode=os.getenv("WANDB_MODE", "online"),  # type: ignore
        )
        if item.wandb is not None and is_primary_rank(device_mesh)
        else None
    )
    if wandb_logger is not None:
        logger.info("WandB logger initialized for sweep item")
        wandb_logger.watch(sae, log="all")

    # TODO: implement eval_fn
    eval_fn = (lambda x: None) if settings.eval else None

    logger.info("Starting training for sweep item")
    trainer = Trainer(item.trainer)
    sae.cfg.save_hyperparameters(item.trainer.exp_result_path)
    trainer.fit(sae=sae, activation_stream=activations_stream, eval_fn=eval_fn, wandb_logger=wandb_logger)

    logger.info("Training completed, saving sweep item")
    sae.save_pretrained(
        save_path=item.trainer.exp_result_path,
        sae_name=item.sae_name,
        sae_series=item.sae_series,
        mongo_client=mongo_client,
    )

    if wandb_logger is not None:
        wandb_logger.finish()
        logger.info("WandB session closed for sweep item")

    logger.info(f"Sweep item completed: {item.sae_name}/{item.sae_series}")<|MERGE_RESOLUTION|>--- conflicted
+++ resolved
@@ -19,11 +19,8 @@
     DatasetConfig,
     InitializerConfig,
     LanguageModelConfig,
-<<<<<<< HEAD
     LorsaConfig,
-=======
     MOLTConfig,
->>>>>>> 4a1e3bad
     MongoDBConfig,
     TrainerConfig,
     WandbConfig,
@@ -106,11 +103,7 @@
             mesh_shape=(settings.data_parallel_size, settings.model_parallel_size),
             mesh_dim_names=("data", "model"),
         )
-<<<<<<< HEAD
         if settings.model_parallel_size > 1 or settings.data_parallel_size > 1
-=======
-        if settings.data_parallel_size > 1 or settings.model_parallel_size > 1
->>>>>>> 4a1e3bad
         else None
     )
 
@@ -829,7 +822,9 @@
         required=False,
     )
 
-    assert settings.model_parallel_size == settings.sae.model_parallel_size_training, "model_parallel_size_training config and model_parallel_size for training are not aligned"
+    assert settings.model_parallel_size == settings.sae.model_parallel_size_training, (
+        "model_parallel_size_training config and model_parallel_size for training are not aligned"
+    )
     # model_parallel_size_training is needed for getting the shape of molt
 
     dataset_cfgs = (
