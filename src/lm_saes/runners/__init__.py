--- conflicted
+++ resolved
@@ -26,20 +26,14 @@
     SweepSAESettings,
     TrainCLTSettings,
     TrainCrossCoderSettings,
-<<<<<<< HEAD
     TrainLorsaSettings,
-=======
     TrainMOLTSettings,
->>>>>>> 4a1e3bad
     TrainSAESettings,
     sweep_sae,
     train_clt,
     train_crosscoder,
-<<<<<<< HEAD
     train_lorsa,
-=======
     train_molt,
->>>>>>> 4a1e3bad
     train_sae,
 )
 from .utils import load_config
@@ -71,13 +65,10 @@
     "evaluate_crosscoder",
     "EvaluateSAESettings",
     "evaluate_sae",
-<<<<<<< HEAD
     "TrainLorsaSettings",
     "train_lorsa",
     "DirectLogitAttributeSettings",
     "direct_logit_attribute",
-=======
     "TrainMOLTSettings",
     "train_molt",
->>>>>>> 4a1e3bad
 ]