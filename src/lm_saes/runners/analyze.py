"""Module for analyzing SAE models."""

from typing import Optional

import torch
from pydantic_settings import BaseSettings
from torch.distributed.device_mesh import init_device_mesh

from lm_saes.activation.factory import ActivationFactory
from lm_saes.analysis.direct_logit_attributor import DirectLogitAttributor
from lm_saes.analysis.feature_analyzer import FeatureAnalyzer
from lm_saes.backend.language_model import TransformerLensLanguageModel
from lm_saes.clt import CrossLayerTranscoder
from lm_saes.config import (
    ActivationFactoryConfig,
    BaseSAEConfig,
    CLTConfig,
    CrossCoderConfig,
    DatasetConfig,
    DirectLogitAttributorConfig,
    FeatureAnalyzerConfig,
    LanguageModelConfig,
<<<<<<< HEAD
    LorsaConfig,
=======
    MOLTConfig,
>>>>>>> 4a1e3bad
    MongoDBConfig,
    SAEConfig,
)
from lm_saes.crosscoder import CrossCoder
from lm_saes.database import MongoClient
<<<<<<< HEAD
from lm_saes.lorsa import LowRankSparseAttention
from lm_saes.resource_loaders import load_dataset, load_model
=======
from lm_saes.molt import MixtureOfLinearTransform
from lm_saes.resource_loaders import load_model
>>>>>>> 4a1e3bad
from lm_saes.runners.utils import load_config
from lm_saes.sae import SparseAutoEncoder
from lm_saes.utils.logging import get_distributed_logger, setup_logging

logger = get_distributed_logger("runners.analyze")


class AnalyzeSAESettings(BaseSettings):
    """Settings for analyzing a Sparse Autoencoder."""

    sae: BaseSAEConfig
    """Configuration for the SAE model architecture and parameters"""

    sae_name: str
    """Name of the SAE model. Use as identifier for the SAE model in the database."""

    sae_series: str
    """Series of the SAE model. Use as identifier for the SAE model in the database."""

    activation_factory: ActivationFactoryConfig
    """Configuration for generating activations"""

    model: Optional[LanguageModelConfig] = None
    """Configuration for the language model. Required if using dataset sources."""

    model_name: Optional[str] = None
    """Name of the tokenizer to load. LORSA may require a tokenizer to get the modality indices."""

    datasets: Optional[dict[str, Optional[DatasetConfig]]] = None
    """Name to dataset config mapping. Required if using dataset sources."""

    analyzer: FeatureAnalyzerConfig
    """Configuration for feature analysis"""

    amp_dtype: torch.dtype = torch.bfloat16

    mongo: MongoDBConfig
    """Configuration for the MongoDB database."""

    model_parallel_size: int = 1
    """Size of model parallel (tensor parallel) mesh"""

    data_parallel_size: int = 1
    """Size of data parallel mesh"""

    device_type: str = "cuda"
    """Device type to use for distributed training ('cuda' or 'cpu')"""


@torch.no_grad()
def analyze_sae(settings: AnalyzeSAESettings) -> None:
    """Analyze a SAE model.

    Args:
        settings: Configuration settings for SAE analysis
    """
    # Set up logging
    setup_logging(level="INFO")

    device_mesh = (
        init_device_mesh(
            device_type=settings.device_type,
            mesh_shape=(settings.model_parallel_size, settings.data_parallel_size),
            mesh_dim_names=("model", "data"),
        )
        if settings.model_parallel_size > 1 or settings.data_parallel_size > 1
        else None
    )

    logger.info(f"Device mesh initialized: {device_mesh}")

    mongo_client = MongoClient(settings.mongo)
    logger.info("MongoDB client initialized")

    # Load configurations
    model_cfg = load_config(
        config=settings.model,
        name=settings.model_name,
        mongo_client=mongo_client,
        config_type="model",
        required=False,
    )

<<<<<<< HEAD
    dataset_cfgs = (
        {
            dataset_name: load_config(
                config=dataset_cfg,
                name=dataset_name,
                mongo_client=mongo_client,
                config_type="dataset",
            )
            for dataset_name, dataset_cfg in settings.datasets.items()
        }
        if settings.datasets is not None
        else None
    )
=======
    logger.info("Loading SAE model")
    if isinstance(settings.sae, CrossCoderConfig):
        sae = CrossCoder.from_config(settings.sae, device_mesh=device_mesh)
    elif isinstance(settings.sae, MOLTConfig):
        sae = MixtureOfLinearTransform.from_config(
            settings.sae, device_mesh=device_mesh
        )
    else:
        sae = SparseAutoEncoder.from_config(settings.sae, device_mesh=device_mesh)
>>>>>>> 4a1e3bad

    model = load_model(model_cfg) if model_cfg is not None else None
    datasets = (
        {
            dataset_name: load_dataset(dataset_cfg, device_mesh=device_mesh)
            for dataset_name, dataset_cfg in dataset_cfgs.items()
        }
        if dataset_cfgs is not None
        else None
    )

    activation_factory = ActivationFactory(settings.activation_factory)

    logger.info(f"Loading {settings.sae.sae_type} model")
    sae_cls = {
        "sae": SparseAutoEncoder,
        "clt": CrossLayerTranscoder,
        "lorsa": LowRankSparseAttention,
    }[settings.sae.sae_type]
    sae = sae_cls.from_config(settings.sae, device_mesh=device_mesh)

    logger.info(f"{settings.sae.sae_type} model loaded: {type(sae).__name__}")

    analyzer = FeatureAnalyzer(settings.analyzer)
    logger.info("Feature analyzer initialized")

    logger.info("Processing activations for analysis")

    with torch.amp.autocast(device_type=settings.device_type, dtype=settings.amp_dtype):
        result = analyzer.analyze_chunk(
            activation_factory,
            sae=sae,
            device_mesh=device_mesh,
            activation_factory_process_kwargs={
                "model": model,
                "model_name": settings.model_name,
                "datasets": datasets,
            },
        )

    logger.info("Analysis completed, saving results to MongoDB")
    start_idx = 0 if device_mesh is None else device_mesh.get_local_rank("model") * len(result)
    if device_mesh is None or settings.data_parallel_size == 1 or device_mesh.get_local_rank("data") == 0:
        mongo_client.add_feature_analysis(
            name="default",
            sae_name=settings.sae_name,
            sae_series=settings.sae_series,
            analysis=result,
            start_idx=start_idx,
        )

    logger.info(f"{settings.sae.sae_type} analysis completed successfully")


class AnalyzeCrossCoderSettings(BaseSettings):
    """Settings for analyzing a CrossCoder model."""

    sae: CrossCoderConfig
    """Configuration for the CrossCoder model architecture and parameters"""

    sae_name: str
    """Name of the SAE model. Use as identifier for the SAE model in the database."""

    sae_series: str
    """Series of the SAE model. Use as identifier for the SAE model in the database."""

    activation_factories: list[ActivationFactoryConfig]
    """Configuration for generating activations"""

    analyzer: FeatureAnalyzerConfig
    """Configuration for feature analysis"""

    amp_dtype: torch.dtype = torch.bfloat16
    """ The dtype to use for outputting activations. If `None`, will not override the dtype. """

    feature_analysis_name: str = "default"
    """Name of the feature analysis."""

    mongo: MongoDBConfig
    """Configuration for the MongoDB database."""

    device_type: str = "cuda"
    """Device type to use for distributed training ('cuda' or 'cpu')"""


@torch.no_grad()
def analyze_crosscoder(settings: AnalyzeCrossCoderSettings) -> None:
    """Analyze a CrossCoder model. The key difference to analyze_sae is that the activation factories are a list of ActivationFactoryConfig, one for each head; and the analyzing contains a device mesh transformation from head parallelism to model (feature) parallelism.

    Args:
        settings: Configuration settings for CrossCoder analysis
    """
    # Set up logging
    setup_logging(level="INFO")

    assert (
        len(settings.activation_factories) * len(settings.activation_factories[0].hook_points) == settings.sae.n_heads
    ), "Total number of hook points must match the number of heads in the CrossCoder"

    parallel_size = len(settings.activation_factories)

    logger.info(f"Analyzing CrossCoder with {settings.sae.n_heads} heads, {parallel_size} parallel size")

    crosscoder_device_mesh = init_device_mesh(
        device_type=settings.device_type,
        mesh_shape=(parallel_size,),
        mesh_dim_names=("head",),
    )

    device_mesh = init_device_mesh(
        device_type=settings.device_type,
        mesh_shape=(parallel_size,),
        mesh_dim_names=("model",),
    )

    logger.info("Device meshes initialized for CrossCoder analysis")

    mongo_client = MongoClient(settings.mongo)
    logger.info("MongoDB client initialized")

    logger.info("Setting up activation factory for CrossCoder head")
    activation_factory = ActivationFactory(settings.activation_factories[crosscoder_device_mesh.get_local_rank("head")])

    logger.info("Loading CrossCoder model")
    sae = CrossCoder.from_config(settings.sae, device_mesh=crosscoder_device_mesh)

    logger.info("Feature analyzer initialized")
    analyzer = FeatureAnalyzer(settings.analyzer)

    logger.info("Processing activations for CrossCoder analysis")
    activations = activation_factory.process()

    result = analyzer.analyze_chunk(
        activations,
        sae=sae,
        device_mesh=device_mesh,
    )

    logger.info("CrossCoder analysis completed, saving results to MongoDB")
    start_idx = 0 if device_mesh is None else device_mesh.get_local_rank("model") * len(result)
    mongo_client.add_feature_analysis(
        name=settings.feature_analysis_name,
        sae_name=settings.sae_name,
        sae_series=settings.sae_series,
        analysis=result,
        start_idx=start_idx,
    )

    logger.info("CrossCoder analysis completed successfully")


class DirectLogitAttributeSettings(BaseSettings):
    """Settings for analyzing a CrossCoder model."""

    sae: BaseSAEConfig
    """Configuration for the SAE model architecture and parameters"""

    sae_name: str
    """Name of the SAE model. Use as identifier for the SAE model in the database."""

    layer_idx: Optional[int | None] = None
    """The index of layer to DLA."""

    sae_series: str
    """Series of the SAE model. Use as identifier for the SAE model in the database."""

    model: Optional[LanguageModelConfig] = None
    """Configuration for the language model."""

    model_name: str
    """Name of the language model."""

    direct_logit_attributor: DirectLogitAttributorConfig
    """Configuration for the direct logit attributor."""

    mongo: MongoDBConfig
    """Configuration for the MongoDB database."""

    device_type: str = "cuda"
    """Device type to use for distributed training ('cuda' or 'cpu')"""

    # model_parallel_size: int = 1
    # """Size of model parallel (tensor parallel) mesh"""

    # data_parallel_size: int = 1
    # """Size of data parallel mesh"""

    # head_parallel_size: int = 1
    # """Size of head parallel mesh"""


@torch.no_grad()
def direct_logit_attribute(settings: DirectLogitAttributeSettings) -> None:
    """Direct logit attribute a SAE model.

    Args:
        settings: Configuration settings for DirectLogitAttributor
    """
    # Set up logging
    setup_logging(level="INFO")

    # device_mesh = (
    #     init_device_mesh(
    #         device_type=settings.device_type,
    #         mesh_shape=(settings.head_parallel_size, settings.data_parallel_size, settings.model_parallel_size),
    #         mesh_dim_names=("head", "data", "model"),
    #     )
    #     if settings.head_parallel_size > 1 or settings.data_parallel_size > 1 or settings.model_parallel_size > 1
    #     else None
    # )

    mongo_client = MongoClient(settings.mongo)
    logger.info("MongoDB client initialized")

    logger.info("Loading SAE model")
    if isinstance(settings.sae, CrossCoderConfig):
        sae = CrossCoder.from_config(settings.sae)
    elif isinstance(settings.sae, SAEConfig):
        sae = SparseAutoEncoder.from_config(settings.sae)
    elif isinstance(settings.sae, CLTConfig):
        sae = CrossLayerTranscoder.from_config(settings.sae)
    elif isinstance(settings.sae, LorsaConfig):
        sae = LowRankSparseAttention.from_config(settings.sae)
    else:
        raise ValueError(f"Unsupported SAE config type: {type(settings.sae)}")

    # Load configurations
    model_cfg = load_config(
        config=settings.model,
        name=settings.model_name,
        mongo_client=mongo_client,
        config_type="model",
        required=True,
    )
    model_cfg.device = settings.device_type
    model_cfg.dtype = sae.cfg.dtype

    model = load_model(model_cfg)
    assert isinstance(model, TransformerLensLanguageModel), (
        "DirectLogitAttributor only supports TransformerLensLanguageModel as the model backend"
    )

    logger.info("Direct logit attribution")
    direct_logit_attributor = DirectLogitAttributor(settings.direct_logit_attributor)
    results = direct_logit_attributor.direct_logit_attribute(sae, model, settings.layer_idx)

    # if is_master():
    logger.info("Direct logit attribution completed, saving results to MongoDB")
    mongo_client.update_features(
        sae_name=settings.sae_name,
        sae_series=settings.sae_series,
        update_data=[{"logits": result} for result in results],
        start_idx=0,
    )
    logger.info("Direct logit attribution completed successfully")<|MERGE_RESOLUTION|>--- conflicted
+++ resolved
@@ -20,23 +20,16 @@
     DirectLogitAttributorConfig,
     FeatureAnalyzerConfig,
     LanguageModelConfig,
-<<<<<<< HEAD
     LorsaConfig,
-=======
     MOLTConfig,
->>>>>>> 4a1e3bad
     MongoDBConfig,
     SAEConfig,
 )
 from lm_saes.crosscoder import CrossCoder
 from lm_saes.database import MongoClient
-<<<<<<< HEAD
 from lm_saes.lorsa import LowRankSparseAttention
+from lm_saes.molt import MixtureOfLinearTransform
 from lm_saes.resource_loaders import load_dataset, load_model
-=======
-from lm_saes.molt import MixtureOfLinearTransform
-from lm_saes.resource_loaders import load_model
->>>>>>> 4a1e3bad
 from lm_saes.runners.utils import load_config
 from lm_saes.sae import SparseAutoEncoder
 from lm_saes.utils.logging import get_distributed_logger, setup_logging
@@ -120,7 +113,6 @@
         required=False,
     )
 
-<<<<<<< HEAD
     dataset_cfgs = (
         {
             dataset_name: load_config(
@@ -134,17 +126,13 @@
         if settings.datasets is not None
         else None
     )
-=======
     logger.info("Loading SAE model")
     if isinstance(settings.sae, CrossCoderConfig):
         sae = CrossCoder.from_config(settings.sae, device_mesh=device_mesh)
     elif isinstance(settings.sae, MOLTConfig):
-        sae = MixtureOfLinearTransform.from_config(
-            settings.sae, device_mesh=device_mesh
-        )
+        sae = MixtureOfLinearTransform.from_config(settings.sae, device_mesh=device_mesh)
     else:
         sae = SparseAutoEncoder.from_config(settings.sae, device_mesh=device_mesh)
->>>>>>> 4a1e3bad
 
     model = load_model(model_cfg) if model_cfg is not None else None
     datasets = (
@@ -275,13 +263,13 @@
     analyzer = FeatureAnalyzer(settings.analyzer)
 
     logger.info("Processing activations for CrossCoder analysis")
-    activations = activation_factory.process()
-
-    result = analyzer.analyze_chunk(
-        activations,
-        sae=sae,
-        device_mesh=device_mesh,
-    )
+
+    with torch.amp.autocast(device_type=settings.device_type, dtype=settings.amp_dtype):
+        result = analyzer.analyze_chunk(
+            activation_factory,
+            sae=sae,
+            device_mesh=device_mesh,
+        )
 
     logger.info("CrossCoder analysis completed, saving results to MongoDB")
     start_idx = 0 if device_mesh is None else device_mesh.get_local_rank("model") * len(result)
