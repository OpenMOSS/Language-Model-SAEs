import warnings
from dataclasses import dataclass, field
from typing import Any, Iterable, Optional, cast

import torch
from more_itertools import batched
from torch.distributed.device_mesh import DeviceMesh
from torch.distributed.tensor import DTensor
from tqdm import tqdm

from lm_saes.activation.processors.core import BaseActivationProcessor
from lm_saes.backend.language_model import LanguageModel
from lm_saes.config import BufferShuffleConfig
from lm_saes.utils.distributed import DimMap
from lm_saes.utils.misc import get_mesh_dim_size


@dataclass
class ActivationBuffer:
    """Buffer for storing and manipulating activation tensors.

    This class provides functionality to store activations from multiple hook points,
    concatenate new activations, yield batches, and shuffle the stored data. All operations
    are performed out-of-place.

    Args:
        hook_points (list[str]): List of hook point names to track
        buffer (dict[str, torch.Tensor] | None, optional): Initial buffer of activations. Defaults to None.
    """

    buffer: list[dict[str, Any]] = field(default_factory=list)
    device_mesh: Optional[DeviceMesh] = None
    generator: torch.Generator = torch.Generator()  # Generator passed from ActivationBatchler

    def __len__(self) -> int:
        """Get the number of samples in the buffer.

        Returns:
            int: Number of samples, or 0 if buffer is empty
        """
        return sum(len(list(d.values())[0]) for d in self.buffer)

    def cat(self, activations: dict[str, Any]) -> "ActivationBuffer":
        """Concatenate new activations to the buffer.

        Args:
            activations (dict[str, torch.Tensor]): New activations to add

        Returns:
            ActivationBuffer: New buffer containing concatenated activations
        """
        return ActivationBuffer(
            buffer=self.buffer + [activations], generator=self.generator, device_mesh=self.device_mesh
        )

    def consume(self) -> dict[str, torch.Tensor | list[Any]]:
        """Consume the buffer and return the activations as a dictionary."""

        def _cat(xs: list[torch.Tensor]) -> torch.Tensor:
            """Concatenate a list of tensors. Mainly for distributed setting.
            For non-distributed setting, this is just torch.cat(xs, dim=0).
            """

            if self.device_mesh is not None:
                assert all(isinstance(x, DTensor) and x.device_mesh == self.device_mesh for x in xs)
                xs_local = [cast(DTensor, x).to_local() for x in xs]
            else:
                xs_local = xs

            if len(xs_local) == 1:
                catted = xs_local[0]
            else:
                catted = torch.cat(xs_local, dim=0)

            if self.device_mesh is not None:
                return DTensor.from_local(
                    catted, device_mesh=self.device_mesh, placements=cast(DTensor, xs[0]).placements
                )
            else:
                return catted

        return {
            k: _cat([d[k] for d in self.buffer])
            if isinstance(self.buffer[0][k], torch.Tensor)
            else sum([d[k] for d in self.buffer], [])
            for k in self.buffer[0].keys()
        }

    def yield_batch(self, batch_size: int) -> tuple[dict[str, torch.Tensor | list[Any]], "ActivationBuffer"]:
        """Extract a batch of samples from the buffer.

        Args:
            batch_size (int): Number of samples to extract

        Returns:
            tuple[dict[str, torch.Tensor], ActivationBuffer]: Tuple containing:
                - Dictionary of extracted batch activations
                - New buffer with remaining samples
        """
        if self.__len__() == 0:
            raise ValueError("Buffer is empty")
        data = self.consume()

        def _split(
            x: torch.Tensor | list[Any], batch_size: int
        ) -> tuple[torch.Tensor | list[Any], torch.Tensor | list[Any]]:
            """Split the tensor into a batch and a buffer. Mainly for distributed setting.
            For non-distributed setting, this is just x[:batch_size] and x[batch_size:].
            """

            dp_size = get_mesh_dim_size(self.device_mesh, "data")
            local_batch_size = batch_size // dp_size  # For non-distributed setting, this is just batch_size

            if self.device_mesh is not None and isinstance(x, DTensor):
                assert (
                    x.device_mesh == self.device_mesh
                    and DimMap.from_placements(x.placements, self.device_mesh)["data"] == 0
                )
                assert batch_size % dp_size == 0, "Batch size must be divisible by data parallel size"

                x_local = x.to_local()
                batch_tensor = x_local[:local_batch_size]
                buffer_tensor = x_local[local_batch_size:]

                # Convert back to DTensor with same placements
                batch_dtensor = DTensor.from_local(batch_tensor, device_mesh=x.device_mesh, placements=x.placements)
                buffer_dtensor = DTensor.from_local(buffer_tensor, device_mesh=x.device_mesh, placements=x.placements)
                return batch_dtensor, buffer_dtensor
            else:
                return x[:local_batch_size], x[local_batch_size:]

        splitted = {k: _split(v, batch_size) for k, v in data.items()}
        batch = {k: v[0] for k, v in splitted.items()}
        buffer = {k: v[1] for k, v in splitted.items()}
        return batch, ActivationBuffer(buffer=[buffer], generator=self.generator, device_mesh=self.device_mesh)

    def shuffle(self) -> "ActivationBuffer":
        """Randomly shuffle all samples in the buffer.

        Returns:
            ActivationBuffer: New buffer with shuffled samples
        """
        assert self.device_mesh is None, "Shuffling is not supported for distributed setting"

        data = self.consume()
        assert all(isinstance(data[k], torch.Tensor) for k in data.keys()), (
            "All data must be tensors to perform shuffling"
        )
        data = cast(dict[str, torch.Tensor], data)

        # Use the passed generator for shuffling
        perm = torch.randperm(
            data[list(data.keys())[0]].shape[0], generator=self.generator, device=self.generator.device
        )
        buffer = {k: v[perm] for k, v in data.items()}
        return ActivationBuffer(buffer=[buffer], generator=self.generator, device_mesh=self.device_mesh)


class ActivationGenerator(BaseActivationProcessor[Iterable[dict[str, Any]], Iterable[dict[str, Any]]]):
    """Processor for extracting model activations at specified hook points.

    This processor takes an iterable of dictionaries containing tokens and runs them through
    a model to extract activations at specified hook points. The output is a dictionary containing
    the activations at each hook point, the original tokens as "context", and any info field
    from the input.

    Args:
        hook_points (list[str]): List of hook point names to extract activations from
        batch_size (Optional[int], optional): Size of the batch to run through the model at a time.
            If None, will keep the original data structure of the tokens (batched or not). If specified,
            will batch the tokens to the specified size, so if the tokens are already batched, the size
            should be divisible by the original batch size.
    """

    def __init__(self, hook_points: list[str], batch_size: int, n_context: Optional[int] = None):
        self.hook_points = hook_points
        self.batch_size = batch_size
        self.n_context = n_context

    def batched(self, data: Iterable[dict[str, Any]]) -> Iterable[dict[str, Any]]:
        for d in batched(data, self.batch_size):
            keys = d[0].keys()
            yield {k: [dd[k] for dd in d] for k in keys}

    @torch.no_grad()
    def process(
        self,
        data: Iterable[dict[str, Any]],
        *,
        model: LanguageModel,
        model_name: str,
        **kwargs,
    ) -> Iterable[dict[str, Any]]:
        """Process tokens to extract model activations.

        Args:
            data (Iterable[dict[str, Any]]): Input data containing tokens to process
            model (LanguageModel): Model to extract activations from
            model_name (str): Name of the model. Save to metadata.
            **kwargs: Additional keyword arguments. Not used by this processor.

        Yields:
            dict[str, Any]: Dictionary containing:
                - Activations for each hook point
                - Original tokens as "tokens"
                - Original info field if present in input
        """
        for d in self.batched(data):
            # for specific models like LLaDA, we need to preprocess the raw data, e.g. add mask tokens to the raw[text] and replace the raw[text] with the masked text
            d = model.preprocess_raw_data(d)
            activations = model.to_activations(d, self.hook_points, n_context=self.n_context)
            # merge meta information
            existing_meta = d.get("meta", [{} for _ in range(len(d["text"]))])
            activations = {
                **activations,
                "meta": [{"model_name": model_name} | existing_meta[i] for i in range(len(existing_meta))],
            }
            yield activations


class ActivationTransformer(BaseActivationProcessor[Iterable[dict[str, Any]], Iterable[dict[str, Any]]]):
    """Processor for filtering and transforming model activations.

    This processor takes an iterable of dictionaries containing activations and tokens, and filters out
    specified special tokens (like padding, BOS, EOS). The output contains the filtered activations
    at each hook point, the original tokens, and any info field from the input. The "batch" and "context" dimensions
    will be reshaped in one dimension, i.e. (batch, context, d) -> (filtered_batch_and_context, d).

    Args:
        hook_points (list[str]): List of hook point names to process activations from
    """

    def process(
        self,
        data: Iterable[dict[str, Any]],
        *,
        ignore_token_ids: Optional[list[int]] = None,
        model: Optional[LanguageModel] = None,
        **kwargs,
    ) -> Iterable[dict[str, Any]]:
        """Process activations by filtering out specified token types.

        Args:
            data (Iterable[dict[str, Any]]): Input data containing activations and tokens to process
            ignore_token_ids (Optional[list[int]], optional): List of token IDs to filter out. If None and model
                is provided, uses model's special tokens (EOS, PAD, BOS). Defaults to None.
            model (Optional[HookedTransformer], optional): Model to get default special tokens from. Only used
                if ignore_token_ids is None. Defaults to None.
            **kwargs: Additional keyword arguments. Not used by this processor.

        Yields:
            dict[str, Any]: Dictionary containing:
                - Filtered activations for each hook point
                - Original tokens as "tokens"
                - Original info field if present in input
        """
        if ignore_token_ids is None and model is None:
            warnings.warn(
                "ignore_token_ids are not provided. No tokens (including pad tokens) will be filtered out. If this is intentional, set ignore_token_ids explicitly to an empty list to avoid this warning.",
                UserWarning,
                stacklevel=2,
            )
        if ignore_token_ids is None and model is not None:
            ignore_token_ids_optional = [
                model.eos_token_id,
                model.pad_token_id,
                model.bos_token_id,
            ]
            ignore_token_ids = [token_id for token_id in ignore_token_ids_optional if token_id is not None]
        if ignore_token_ids is None:
            ignore_token_ids = []
        for d in data:
            assert "tokens" in d and isinstance(d["tokens"], torch.Tensor)
            tokens = d["tokens"]
            mask = torch.ones_like(tokens, dtype=torch.bool)

            for token_id in ignore_token_ids:
                mask &= tokens != token_id

            if isinstance(mask, DTensor):
                # Check if mask is all true
                # TODO: Actually, this assertion is not necessary for tp settings. Remove it in future.
                assert mask.to_local().all(), "Mask must be all true for distributed tensors"
                activations = {k: v for k, v in d.items() if isinstance(v, torch.Tensor)}  # Drop meta
            else:
                activations = {k: v[mask] for k, v in d.items() if isinstance(v, torch.Tensor)}  # Drop meta

            yield activations


def shuffle_activations(activations: dict[str, torch.Tensor], hook_points: list[str]) -> dict[str, torch.Tensor]:
    assert all(isinstance(activations[k], torch.Tensor) for k in hook_points)
    assert all(activations[k].shape == activations[hook_points[0]].shape for k in hook_points)
    perm = torch.randperm(activations[hook_points[0]].shape[0])
    return {k: v[perm] for k, v in activations.items()}


class ActivationBatchler(BaseActivationProcessor[Iterable[dict[str, Any]], Iterable[dict[str, Any]]]):
    """Processor for batching activations.

    This processor takes an iterable of dictionaries containing activations, and batches them.
    The input activations are expected to be of shape (arbitary, d), and the output activations
    will be of shape (batch_size, d). Also, this processor supports performing online shuffling.

    Additional fields, including "tokens" and "meta", will be removed.

    Args:
        hook_points (list[str]): List of hook point names to process
        batch_size (int): Number of samples per batch
        buffer_size (Optional[int], optional): Size of the buffer to perform online shuffling. If specified,
            data will be refilled into the buffer whenever the buffer is less than half full, and then re-shuffled.
    """

    def __init__(
        self,
        batch_size: int,
        buffer_size: Optional[int] = None,
        buffer_shuffle_config: Optional[BufferShuffleConfig] = None,
        device_mesh: Optional[DeviceMesh] = None,
    ):
        """Initialize the ActivationBatchler.

        Args:
            hook_points (list[str]): List of hook point names to process
            batch_size (int): Number of samples per batch
            buffer_size (Optional[int], optional): Size of buffer for online shuffling. Defaults to None.
        """
        self.batch_size = batch_size
        self.buffer_size = buffer_size
        self.device_mesh = device_mesh
        self.perm_generator = torch.Generator()
        if buffer_shuffle_config is not None:
            self.perm_generator = torch.Generator(buffer_shuffle_config.generator_device)
            self.perm_generator.manual_seed(buffer_shuffle_config.perm_seed)  # Set seed if provided

    def process(self, data: Iterable[dict[str, Any]], **kwargs) -> Iterable[dict[str, torch.Tensor]]:
        """Process input data by batching activations.

        Takes an iterable of activation dictionaries and yields batches of activations.
        If buffer_size is specified, performs online shuffling by maintaining a buffer
        of samples that gets shuffled whenever it's full.

        Args:
            data (Iterable[dict[str, Any]]): Input iterable of activation dictionaries
            **kwargs: Additional keyword arguments (unused)

        Yields:
            dict[str, Any]: Batched activations

        Raises:
            AssertionError: If hook points are missing or tensors have invalid shapes
        """
        buffer = ActivationBuffer(generator=self.perm_generator, device_mesh=self.device_mesh)
        pbar = tqdm(total=self.buffer_size, desc="Buffer monitor", miniters=1, disable=True)
        dp_size = get_mesh_dim_size(self.device_mesh, "data")
        for d in data:

            def get_batch_size(x):
                return len(x) if isinstance(x, DTensor) else len(x) * dp_size

            # Validate input: ensure all tensors and lists have consistent shapes
<<<<<<< HEAD
            # print(d.keys(), d['tokens'], d[])
            assert all(len(d[k]) == len(d[next(iter(d.keys()))]) for k in d.keys()), (
                "All tensors and lists must have the same batch size"
=======
            assert all(get_batch_size(d[k]) == get_batch_size(d[next(iter(d.keys()))]) for k in d.keys()), (
                f"All tensors and lists must have the same batch size, {[(k, len(d[k])) for k in d.keys()]}"
>>>>>>> dc8c9893
            )

            # Add new data to buffer
            buffer = buffer.cat(d)
            pbar.update(len(buffer) - pbar.n)

            if self.buffer_size is not None:
                # If buffer is full, shuffle and yield batches until half empty
                if len(buffer) >= self.buffer_size:
                    pbar.set_postfix({"Shuffling": True})
                    buffer = buffer.shuffle()
                    pbar.set_postfix({"Shuffling": False})
                    while len(buffer) >= self.buffer_size // 2 and len(buffer) >= self.batch_size:
                        # I have no idea why the buffer is Never in the while block and I need to cast it to ActivationBuffer
                        # Perhaps this is a bug with basedpyright
                        batch, buffer = cast(ActivationBuffer, buffer).yield_batch(self.batch_size)
                        pbar.update(len(buffer) - pbar.n)
                        yield cast(dict[str, torch.Tensor], batch)
            else:
                # If no buffer size specified, yield complete batches as they become available
                while len(buffer) >= self.batch_size:
                    # The same issue as above
                    batch, buffer = cast(ActivationBuffer, buffer).yield_batch(self.batch_size)
                    pbar.update(len(buffer) - pbar.n)
                    yield cast(dict[str, torch.Tensor], batch)

        # Yield any remaining samples in batches
        while len(buffer) > 0:
            batch, buffer = buffer.yield_batch(self.batch_size)
            pbar.update(len(buffer) - pbar.n)
            yield cast(dict[str, torch.Tensor], batch)
        pbar.close()

class OverrideDtypeProcessor(BaseActivationProcessor[Iterable[dict[str, Any]], Iterable[dict[str, Any]]]):
    def __init__(self, dtype: torch.dtype):
        self.dtype = dtype

    def process(self, data: Iterable[dict[str, Any]], **kwargs: Any) -> Iterable[dict[str, Any]]:
        for activation in data:
            for key, value in activation.items():
                if isinstance(value, torch.Tensor):
                    activation[key] = value.to(self.dtype)
            yield activation<|MERGE_RESOLUTION|>--- conflicted
+++ resolved
@@ -359,14 +359,8 @@
                 return len(x) if isinstance(x, DTensor) else len(x) * dp_size
 
             # Validate input: ensure all tensors and lists have consistent shapes
-<<<<<<< HEAD
-            # print(d.keys(), d['tokens'], d[])
-            assert all(len(d[k]) == len(d[next(iter(d.keys()))]) for k in d.keys()), (
-                "All tensors and lists must have the same batch size"
-=======
             assert all(get_batch_size(d[k]) == get_batch_size(d[next(iter(d.keys()))]) for k in d.keys()), (
                 f"All tensors and lists must have the same batch size, {[(k, len(d[k])) for k in d.keys()]}"
->>>>>>> dc8c9893
             )
 
             # Add new data to buffer
@@ -400,6 +394,7 @@
             yield cast(dict[str, torch.Tensor], batch)
         pbar.close()
 
+
 class OverrideDtypeProcessor(BaseActivationProcessor[Iterable[dict[str, Any]], Iterable[dict[str, Any]]]):
     def __init__(self, dtype: torch.dtype):
         self.dtype = dtype
