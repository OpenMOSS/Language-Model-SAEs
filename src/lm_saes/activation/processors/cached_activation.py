import json
import re
from dataclasses import dataclass
from pathlib import Path
from typing import Any, Iterable, Iterator, Optional, Sequence

import torch
from safetensors.torch import load_file
from torch.utils.data import DataLoader, Dataset
from tqdm import tqdm

from lm_saes.activation.processors.core import BaseActivationProcessor
from lm_saes.utils.tensor_dict import move_dict_of_tensor_to_device


@dataclass
class ChunkInfo:
    """Information about a cached activation chunk file.

    Args:
        path: Path to the chunk file
        shard_id: Shard ID extracted from filename (0 if no shard)
        chunk_id: Chunk ID extracted from filename
    """

    path: Path
    shard_id: int
    chunk_id: int

    @classmethod
    def from_path(cls, path: Path) -> "ChunkInfo":
        """Create ChunkInfo from a file path.

        Supports formats:
        - shard-{shard_id}-chunk-{chunk_id}.(pt|safetensors)
        - chunk-{chunk_id}.(pt|safetensors)

        Args:
            path: Path to chunk file

        Returns:
            ChunkInfo object with parsed shard and chunk IDs

        Raises:
            ValueError: If filename doesn't match either expected pattern
        """
        # Try shard-chunk format first
        match = re.match(r"shard-(\d+)-chunk-(\d+)\.(pt|safetensors)", path.name)
        if match:
            return cls(path=path, shard_id=int(match.group(1)), chunk_id=int(match.group(2)))

        # Try chunk-only format
        match = re.match(r"chunk-(\d+)\.(pt|safetensors)", path.name)
        if match:
            return cls(
                path=path,
                shard_id=0,  # Default shard ID for non-sharded files
                chunk_id=int(match.group(1)),
            )

        raise ValueError(
            f"Invalid chunk filename format: {path.name}. "
            "Expected 'shard-{N}-chunk-{N}.(pt|safetensors)' or 'chunk-{N}.(pt|safetensors)'"
        )


def first_data_collate_fn(batch: Sequence[dict[str, Any]]) -> dict[str, Any]:
    return batch[0]


class CachedActivationLoader(BaseActivationProcessor[None, Iterable[dict[str, Any]]]):
    """Base class for cached activation loaders.

    Args:
        cache_dir: Root directory containing cached activations
        hook_points: List of hook point names to load
        device: Device to load tensors to
        num_workers: Number of worker processes for data loading. Default is 4
        prefetch_factor: Number of samples loaded in advance by each worker. Default is 8
    """

    def __init__(
        self,
        cache_dir: str | Path,
        hook_points: list[str],
        device: str = "cpu",
        dtype: Optional[torch.dtype] = None,
        num_workers: int = 0,
        prefetch_factor: int | None = None,
    ):
        self.cache_dir = Path(cache_dir)
        self.hook_points = hook_points
        self.device = device
        self.dtype = dtype
        self.num_workers = num_workers
        self.prefetch_factor = prefetch_factor

    def load_chunk_for_hooks(self, chunk_idx: int, hook_chunks: dict[str, list[ChunkInfo]]) -> dict[str, Any]:
        """Load chunk data for all hook points at given index.

        Args:
            chunk_idx: Index of the chunk to load
            hook_chunks: Dictionary mapping hook points to their chunk info lists

        Returns:
            dict[str, Any]: Combined chunk data for all hooks
        """
        chunk_data = {}

        for hook in self.hook_points:
            chunk = hook_chunks[hook][chunk_idx]
            data: dict[str, Any] = self._load_chunk(chunk.path)

            # Validate data format
            assert isinstance(data, dict), f"Loading cached activation {chunk.path} error: returned {type(data)}"
            assert "activation" in data, f"Loading cached activation {chunk.path} error: missing 'activation' field"
            assert "tokens" in data, f"Loading cached activation {chunk.path} error: missing 'tokens' field"

            chunk_data[hook] = data["activation"]

            # Store tokens and info from first hook point only
            if hook == self.hook_points[0]:
                chunk_data["tokens"] = data["tokens"]
                if "meta" in data:
                    chunk_data["meta"] = data["meta"]
            else:
                assert torch.allclose(
                    data["tokens"], chunk_data["tokens"]
                ), f"Loading cached activation {chunk.path} error: tokens mismatch"
                if "meta" in data:
                    assert (
                        data["meta"] == chunk_data["meta"]
                    ), f"Loading cached activation {chunk.path} error: info mismatch"

        return chunk_data

    def _get_sorted_chunks(self, hook_point: str) -> list[ChunkInfo]:
        """Get sorted list of chunk files for a hook point.

        Args:
            hook_point: Name of the hook point

        Returns:
            List of ChunkInfo objects sorted by shard ID then chunk ID

        Raises:
            FileNotFoundError: If hook point directory doesn't exist
        """
        hook_dir = self.cache_dir / hook_point
        if not hook_dir.exists():
            raise FileNotFoundError(f"Hook point directory not found: {hook_dir}")

        # Get both shard-chunk and chunk-only files, supporting both .pt and .safetensors
        chunks = [
            ChunkInfo.from_path(p)
            for pattern in ["shard-*-chunk-*.pt", "shard-*-chunk-*.safetensors", "chunk-*.pt", "chunk-*.safetensors"]
            for p in hook_dir.glob(pattern)
        ]
        return sorted(chunks, key=lambda x: (x.shard_id, x.chunk_id))

    def _load_chunk(self, chunk_path: Path) -> dict[str, Any]:
        """Load a chunk file, supporting both PyTorch and safetensors formats.

        Args:
            chunk_path: Path to the chunk file

        Returns:
            dict[str, Any]: Loaded data containing activations, tokens, and meta
        """
        if chunk_path.suffix == ".safetensors":
            chunk_data: dict[str, Any] = load_file(chunk_path, device="cpu")
            meta_path = chunk_path.with_suffix(".meta.json")
            if meta_path.exists():
                with open(meta_path, "r") as f:
                    meta = json.load(f)
                chunk_data = chunk_data | {"meta": meta}
            return chunk_data
        elif chunk_path.suffix == ".pt":
            return torch.load(chunk_path, map_location="cpu", weights_only=True)
        else:
            raise ValueError(f"Invalid chunk file format: {chunk_path}. Expected .safetensors or .pt")

    def _process_chunks(self, hook_chunks: dict[str, list[ChunkInfo]], total_chunks: int) -> Iterator[dict[str, Any]]:
        cached_activation_dataset = CachedActivationDataset(
            self,
            hook_chunks,
            total_chunks,
        )
        dataloader = DataLoader(
            cached_activation_dataset,
            batch_size=1,  # mandatory!
            shuffle=False,  # mandatory!
            num_workers=self.num_workers,
            prefetch_factor=self.prefetch_factor,
            pin_memory=True,  # mandatory!
            collate_fn=first_data_collate_fn,
        )
        return iter(tqdm(dataloader, total=total_chunks, desc="Processing activation chunks"))

    def process(self, data: None = None, **kwargs) -> Iterable[dict[str, Any]]:
        """Load cached activations in a streaming fashion.

        Yields dictionaries containing:
            - Activations for each hook point
            - Original tokens
            - Original info field

        The activations is of the shape (n_context, d_model).
        Files are loaded and yielded in order by shard ID then chunk ID.

        Args:
            data: Not used
            **kwargs: Additional keyword arguments (not used)

        Yields:
            dict[str, Any]: Dictionary containing activations, tokens, and info

        Raises:
            ValueError: If hook points have different numbers of chunks
            AssertionError: If loaded data doesn't match expected format
        """
        # Get sorted chunks for each hook point
        hook_chunks = {hook: self._get_sorted_chunks(hook) for hook in self.hook_points}

        # Verify all hook points have same number of chunks
        chunk_counts = {hook: len(chunks) for hook, chunks in hook_chunks.items()}
        if len(set(chunk_counts.values())) != 1:
            raise ValueError(
                f"Hook points have different numbers of chunks: {chunk_counts}. "
                "All hook points must have the same number of chunks."
            )

        stream = self._process_chunks(hook_chunks, len(hook_chunks[self.hook_points[0]]))
        for chunk in stream:
            activations = move_dict_of_tensor_to_device(
                chunk,
                device=self.device,
            )
            if self.dtype is not None:
<<<<<<< HEAD
                for k, v in activations.items():
                    if k in self.hook_points:
                        activations[k] = v.to(self.dtype)
=======
                activations = {k: v.to(self.dtype) if k != "tokens" else v for k, v in activations.items()}
>>>>>>> d7753a46
            yield activations  # Use pin_memory to load data on cpu, then transfer them to cuda in the main process, as advised in https://discuss.pytorch.org/t/dataloader-multiprocessing-with-dataset-returning-a-cuda-tensor/151022/2.
            # I wrote this utils function as I notice it is used multiple times in this repo. Do we need to apply it elsewhere?


class CachedActivationDataset(Dataset):
    """Wrap the data loading process with torch dataset and loader for multiprocessing."""

    def __init__(
        self, activation_loader: CachedActivationLoader, hook_chunks: dict[str, list[ChunkInfo]], total_chunks: int
    ):
        self.activation_loader = activation_loader
        self.hook_chunks = hook_chunks
        self.total_chunks = total_chunks

    def __len__(self):
        return self.total_chunks

    def __getitem__(self, chunk_idx):
        return self.activation_loader.load_chunk_for_hooks(
            chunk_idx,
            self.hook_chunks,
        )<|MERGE_RESOLUTION|>--- conflicted
+++ resolved
@@ -237,13 +237,9 @@
                 device=self.device,
             )
             if self.dtype is not None:
-<<<<<<< HEAD
                 for k, v in activations.items():
                     if k in self.hook_points:
                         activations[k] = v.to(self.dtype)
-=======
-                activations = {k: v.to(self.dtype) if k != "tokens" else v for k, v in activations.items()}
->>>>>>> d7753a46
             yield activations  # Use pin_memory to load data on cpu, then transfer them to cuda in the main process, as advised in https://discuss.pytorch.org/t/dataloader-multiprocessing-with-dataset-returning-a-cuda-tensor/151022/2.
             # I wrote this utils function as I notice it is used multiple times in this repo. Do we need to apply it elsewhere?
 
