import json
import re
from dataclasses import dataclass
from pathlib import Path
from typing import Any, Iterable, Iterator, Optional, Sequence

import torch
from safetensors.torch import load_file
from torch.utils.data import DataLoader, Dataset
from tqdm import tqdm

from lm_saes.activation.processors.core import BaseActivationProcessor
from lm_saes.utils.tensor_dict import move_dict_of_tensor_to_device


@dataclass
class ChunkInfo:
    """Information about a cached activation chunk file.

    Args:
        path: Path to the chunk file
        shard_id: Shard ID extracted from filename (0 if no shard)
        chunk_id: Chunk ID extracted from filename
    """

    path: Path
    shard_id: int
    chunk_id: int

    @classmethod
    def from_path(cls, path: Path) -> "ChunkInfo":
        """Create ChunkInfo from a file path.

        Supports formats:
        - shard-{shard_id}-chunk-{chunk_id}.(pt|safetensors)
        - chunk-{chunk_id}.(pt|safetensors)

        Args:
            path: Path to chunk file

        Returns:
            ChunkInfo object with parsed shard and chunk IDs

        Raises:
            ValueError: If filename doesn't match either expected pattern
        """
        # Try shard-chunk format first
        match = re.match(r"shard-(\d+)-chunk-(\d+)\.(pt|safetensors)", path.name)
        if match:
            return cls(path=path, shard_id=int(match.group(1)), chunk_id=int(match.group(2)))

        # Try chunk-only format
        match = re.match(r"chunk-(\d+)\.(pt|safetensors)", path.name)
        if match:
            return cls(
                path=path,
                shard_id=0,  # Default shard ID for non-sharded files
                chunk_id=int(match.group(1)),
            )

        raise ValueError(
            f"Invalid chunk filename format: {path.name}. "
            "Expected 'shard-{N}-chunk-{N}.(pt|safetensors)' or 'chunk-{N}.(pt|safetensors)'"
        )


def first_data_collate_fn(batch: Sequence[dict[str, Any]]) -> dict[str, Any]:
    return batch[0]


class CachedActivationLoader(BaseActivationProcessor[None, Iterable[dict[str, Any]]]):
    """Base class for cached activation loaders.

    Args:
        cache_dir: Root directory containing cached activations
        hook_points: List of hook point names to load
        device: Device to load tensors to
        num_workers: Number of worker processes for data loading. Default is 4
        prefetch_factor: Number of samples loaded in advance by each worker. Default is 8
    """

    def __init__(
        self,
        cache_dir: str | Path,
        hook_points: list[str],
        device: str = "cpu",
        dtype: Optional[torch.dtype] = None,
        num_workers: int = 0,
        prefetch_factor: int | None = None,
    ):
        self.cache_dir = Path(cache_dir)
        self.hook_points = hook_points
        self.device = device
        self.dtype = dtype
        self.num_workers = num_workers
        self.prefetch_factor = prefetch_factor

    def load_chunk_for_hooks(self, chunk_idx: int, hook_chunks: dict[str, list[ChunkInfo]]) -> dict[str, Any]:
        """Load chunk data for all hook points at given index.

        Args:
            chunk_idx: Index of the chunk to load
            hook_chunks: Dictionary mapping hook points to their chunk info lists

        Returns:
            dict[str, Any]: Combined chunk data for all hooks
        """
        chunk_data = {}

        for hook in self.hook_points:
            chunk = hook_chunks[hook][chunk_idx]
            data: dict[str, Any] = self._load_chunk(chunk.path)

            # Validate data format
            assert isinstance(data, dict), f"Loading cached activation {chunk.path} error: returned {type(data)}"
            assert "activation" in data, f"Loading cached activation {chunk.path} error: missing 'activation' field"
            assert "tokens" in data, f"Loading cached activation {chunk.path} error: missing 'tokens' field"

            chunk_data[hook] = data["activation"]

            # Store tokens and info from first hook point only
            if hook == self.hook_points[0]:
                chunk_data["tokens"] = data["tokens"]
                if "meta" in data:
                    chunk_data["meta"] = data["meta"]
            else:
                assert torch.allclose(
                    data["tokens"], chunk_data["tokens"]
                ), f"Loading cached activation {chunk.path} error: tokens mismatch"
                if "meta" in data:
                    assert (
                        data["meta"] == chunk_data["meta"]
                    ), f"Loading cached activation {chunk.path} error: info mismatch"

        return chunk_data

    def _get_sorted_chunks(self, hook_point: str) -> list[ChunkInfo]:
        """Get sorted list of chunk files for a hook point.

        Args:
            hook_point: Name of the hook point

        Returns:
            List of ChunkInfo objects sorted by shard ID then chunk ID

        Raises:
            FileNotFoundError: If hook point directory doesn't exist
        """
        hook_dir = self.cache_dir / hook_point
        if not hook_dir.exists():
            raise FileNotFoundError(f"Hook point directory not found: {hook_dir}")

        # Get both shard-chunk and chunk-only files, supporting both .pt and .safetensors
        chunks = [
            ChunkInfo.from_path(p)
            for pattern in ["shard-*-chunk-*.pt", "shard-*-chunk-*.safetensors", "chunk-*.pt", "chunk-*.safetensors"]
            for p in hook_dir.glob(pattern)
        ]
        return sorted(chunks, key=lambda x: (x.shard_id, x.chunk_id))

    def _load_chunk(self, chunk_path: Path) -> dict[str, Any]:
        """Load a chunk file, supporting both PyTorch and safetensors formats.

        Args:
            chunk_path: Path to the chunk file

        Returns:
            dict[str, Any]: Loaded data containing activations, tokens, and meta
        """
        if chunk_path.suffix == ".safetensors":
            chunk_data: dict[str, Any] = load_file(chunk_path, device="cpu")
            meta_path = chunk_path.with_suffix(".meta.json")
            if meta_path.exists():
                with open(meta_path, "r") as f:
                    meta = json.load(f)
                chunk_data = chunk_data | {"meta": meta}
            return chunk_data
        elif chunk_path.suffix == ".pt":
            return torch.load(chunk_path, map_location="cpu", weights_only=True)
        else:
            raise ValueError(f"Invalid chunk file format: {chunk_path}. Expected .safetensors or .pt")

    def _process_chunks(self, hook_chunks: dict[str, list[ChunkInfo]], total_chunks: int) -> Iterator[dict[str, Any]]:
        cached_activation_dataset = CachedActivationDataset(
            self,
            hook_chunks,
            total_chunks,
        )
        dataloader = DataLoader(
            cached_activation_dataset,
            batch_size=1,  # mandatory!
            shuffle=False,  # mandatory!
            num_workers=self.num_workers,
            prefetch_factor=self.prefetch_factor,
            pin_memory=True,  # mandatory!
            collate_fn=first_data_collate_fn,
        )
        return iter(tqdm(dataloader, total=total_chunks, desc="Processing activation chunks"))

    def process(self, data: None = None, **kwargs) -> Iterable[dict[str, Any]]:
        """Load cached activations in a streaming fashion.

        Yields dictionaries containing:
            - Activations for each hook point
            - Original tokens
            - Original info field

        The activations is of the shape (n_context, d_model).
        Files are loaded and yielded in order by shard ID then chunk ID.

        Args:
            data: Not used
            **kwargs: Additional keyword arguments (not used)

        Yields:
            dict[str, Any]: Dictionary containing activations, tokens, and info

        Raises:
            ValueError: If hook points have different numbers of chunks
            AssertionError: If loaded data doesn't match expected format
        """
        # Get sorted chunks for each hook point
        hook_chunks = {hook: self._get_sorted_chunks(hook) for hook in self.hook_points}

        # Verify all hook points have same number of chunks
        chunk_counts = {hook: len(chunks) for hook, chunks in hook_chunks.items()}
        if len(set(chunk_counts.values())) != 1:
            raise ValueError(
                f"Hook points have different numbers of chunks: {chunk_counts}. "
                "All hook points must have the same number of chunks."
            )

        stream = self._process_chunks(hook_chunks, len(hook_chunks[self.hook_points[0]]))
        for chunk in stream:
            activations: dict[str, Any] = move_dict_of_tensor_to_device(
                chunk,
                device=self.device,
            )
            if self.dtype is not None:
<<<<<<< HEAD
                activations = {k: v.to(self.dtype) for k, v in activations.items()}

            # De-batch activations if tokens are more or equal to 3 dimensions
            while activations["tokens"].ndim >= 3:

                def flatten(x: torch.Tensor | list[list[Any]]) -> torch.Tensor | list[Any]:
                    if isinstance(x, torch.Tensor):
                        return x.flatten(start_dim=0, end_dim=1)
                    else:
                        return [a for b in x for a in b]

                activations = {k: flatten(v) for k, v in activations.items()}

=======
                for k, v in activations.items():
                    if k in self.hook_points:
                        activations[k] = v.to(self.dtype)
>>>>>>> 718de4e5
            yield activations  # Use pin_memory to load data on cpu, then transfer them to cuda in the main process, as advised in https://discuss.pytorch.org/t/dataloader-multiprocessing-with-dataset-returning-a-cuda-tensor/151022/2.
            # I wrote this utils function as I notice it is used multiple times in this repo. Do we need to apply it elsewhere?


class CachedActivationDataset(Dataset):
    """Wrap the data loading process with torch dataset and loader for multiprocessing."""

    def __init__(
        self, activation_loader: CachedActivationLoader, hook_chunks: dict[str, list[ChunkInfo]], total_chunks: int
    ):
        self.activation_loader = activation_loader
        self.hook_chunks = hook_chunks
        self.total_chunks = total_chunks

    def __len__(self):
        return self.total_chunks

    def __getitem__(self, chunk_idx):
        return self.activation_loader.load_chunk_for_hooks(
            chunk_idx,
            self.hook_chunks,
        )<|MERGE_RESOLUTION|>--- conflicted
+++ resolved
@@ -237,25 +237,9 @@
                 device=self.device,
             )
             if self.dtype is not None:
-<<<<<<< HEAD
-                activations = {k: v.to(self.dtype) for k, v in activations.items()}
-
-            # De-batch activations if tokens are more or equal to 3 dimensions
-            while activations["tokens"].ndim >= 3:
-
-                def flatten(x: torch.Tensor | list[list[Any]]) -> torch.Tensor | list[Any]:
-                    if isinstance(x, torch.Tensor):
-                        return x.flatten(start_dim=0, end_dim=1)
-                    else:
-                        return [a for b in x for a in b]
-
-                activations = {k: flatten(v) for k, v in activations.items()}
-
-=======
                 for k, v in activations.items():
                     if k in self.hook_points:
                         activations[k] = v.to(self.dtype)
->>>>>>> 718de4e5
             yield activations  # Use pin_memory to load data on cpu, then transfer them to cuda in the main process, as advised in https://discuss.pytorch.org/t/dataloader-multiprocessing-with-dataset-returning-a-cuda-tensor/151022/2.
             # I wrote this utils function as I notice it is used multiple times in this repo. Do we need to apply it elsewhere?
 
