import warnings
from functools import partial
from typing import Any, Mapping, Optional, cast

import torch
from einops import rearrange, repeat
from torch.distributed.device_mesh import DeviceMesh
from torch.distributed.tensor import DTensor
from tqdm import tqdm

from lm_saes.abstract_sae import AbstractSparseAutoEncoder
from lm_saes.activation.factory import ActivationFactory
from lm_saes.analysis.post_analysis import get_post_analysis_processor
from lm_saes.config import FeatureAnalyzerConfig
from lm_saes.crosscoder import CrossCoder
from lm_saes.lorsa import LowRankSparseAttention
from lm_saes.utils.discrete import KeyedDiscreteMapper
from lm_saes.utils.distributed import DimMap
from lm_saes.utils.misc import is_primary_rank
from lm_saes.utils.tensor_dict import concat_dict_of_tensor, sort_dict_of_tensor


class FeatureAnalyzer:
    """Analyzes feature activations from a sparse autoencoder.

    This class processes activation data from a sparse autoencoder to:
    1. Track activation statistics like frequency and magnitude
    2. Sample and store representative activations
    3. Organize results by feature for analysis
    """

    def __init__(
        self,
        cfg: FeatureAnalyzerConfig,
    ):
        """Initialize the feature analyzer.

        Args:
            cfg: Analysis configuration specifying parameters like sample sizes and thresholds
        """
        self.cfg = cfg

    def _process_batch(
        self,
        feature_acts: torch.Tensor,  # [batch_size, context_size, d_sae]
        discrete_meta: dict[str, torch.Tensor],
        sample_result: Mapping[str, dict[str, torch.Tensor] | None],
        max_feature_acts: torch.Tensor,  # [d_sae]
    ) -> Mapping[str, dict[str, torch.Tensor] | None]:
        """Process a batch of activations to update sampling results.

        For each subsample type:
        1. Computes sampling weights if enabled
        2. Filters activations based on configured thresholds
        3. Updates running sample collections
        4. Maintains top N samples by activation magnitude

        Args:
            feature_acts: Feature activation values for current batch
            discrete_meta: Metadata tensors like dataset/context IDs
            sample_result: Current sampling results to update
            max_feature_acts: Maximum activation seen so far per feature

        Returns:
            Updated sampling results with new batch incorporated
        """
        # Compute exponential lottery ticket values for sampling if enabled
        if self.cfg.enable_sampling:
            weights = (
                feature_acts.clamp(min=0.0).pow(self.cfg.sample_weight_exponent).max(dim=1).values
            )  # [batch_size, d_sae]
            elt = torch.rand_like(weights).log() / weights  # [batch_size, d_sae]
            elt[weights == 0.0] = -torch.inf
        else:
            elt = feature_acts.clamp(min=0.0).max(dim=1).values

        # Process each subsample type (e.g. top activations)
        for name in self.cfg.subsamples.keys():
            elt_cur = elt.clone()
            # Zero out samples above the subsample threshold
            elt_cur[
                feature_acts.max(dim=1).values > max_feature_acts.unsqueeze(0) * self.cfg.subsamples[name]["proportion"]
            ] = -torch.inf

            sample_result_cur = sample_result[name]

            # Prepare batch data with proper dimensions
            batch_data = {
                "elt": elt_cur,
                "feature_acts": rearrange(
                    feature_acts,
                    "batch_size context_size d_sae -> batch_size d_sae context_size",
                ),
                **{
                    k: repeat(
                        v,
                        "batch_size -> batch_size d_sae",
                        d_sae=feature_acts.size(-1),
                    )
                    for k, v in discrete_meta.items()
                },
            }

            # Initialize or update sample collection
            if sample_result_cur is None:
                sample_result_cur = batch_data
            elif (
                sample_result_cur["elt"].size(0) > 0
                and (elt_cur.max(dim=0).values > sample_result_cur["elt"][-1]).any()
            ):
                sample_result_cur = concat_dict_of_tensor(
                    sample_result_cur,
                    batch_data,
                )
            else:  # Skip if all activations are below the threshold
                continue

            # Sort and keep top N samples
            sample_result_cur = sort_dict_of_tensor(sample_result_cur, sort_dim=0, sort_key="elt", descending=True)
            sample_result_cur = {
                k: v[
                    : min(self.cfg.subsamples[name]["n_samples"], (sample_result_cur["elt"] != -torch.inf).sum().item())
                ]
                for k, v in sample_result_cur.items()
            }

            # Update main sample result with current batch results out of place
            sample_result = {**sample_result, name: sample_result_cur}

        return sample_result

    def _sample_non_activating_examples(
        self,
        feature_acts: torch.Tensor,  # [batch_size, context_size, d_sae]
        discrete_meta: dict[str, torch.Tensor],
        sample_result: Mapping[str, dict[str, torch.Tensor] | None],
        max_feature_acts: torch.Tensor,
    ) -> Mapping[str, dict[str, torch.Tensor] | None]:
        """Sample non-activating examples.

        Args:
            feature_acts: Feature activation values for current batch
            discrete_meta: Metadata tensors like dataset/context IDs
            sample_result: Current sampling results to update
        """
        if self.cfg.non_activating_subsample is None:
            return sample_result

        feature_acts = feature_acts[:, : self.cfg.non_activating_subsample["max_length"], :]
        sample_result_cur = sample_result.get("non_activating", None)
        if sample_result_cur is not None and all(
            sample_result_cur["elt"].min(dim=-1).values > -torch.inf
        ):  # [n_samples, d_sae]
            return sample_result

        elt = feature_acts.clamp(min=0.0).max(dim=1).values  # [batch_size, d_sae]
        elt[
            feature_acts.max(dim=1).values
            > max_feature_acts.unsqueeze(0) * self.cfg.non_activating_subsample["threshold"]
        ] = -torch.inf

        batch_data = {
            "elt": elt,
            "feature_acts": rearrange(
                feature_acts,
                "batch_size context_size d_sae -> batch_size d_sae context_size",
            ),
            **{
                k: repeat(
                    v,
                    "batch_size -> batch_size d_sae",
                    d_sae=feature_acts.size(-1),
                )
                for k, v in discrete_meta.items()
            },
        }
        if sample_result_cur is None:
            sample_result_cur = batch_data
        else:
            sample_result_cur = concat_dict_of_tensor(sample_result_cur, batch_data)
        sample_result_cur = sort_dict_of_tensor(sample_result_cur, sort_dim=0, sort_key="elt", descending=True)
        sample_result_cur = {
            k: v[: self.cfg.non_activating_subsample["n_samples"]] for k, v in sample_result_cur.items()
        }
        sample_result = {**sample_result, "non_activating": sample_result_cur}

        return sample_result

    def compute_ignore_token_masks(
        self, tokens: torch.Tensor, ignore_token_ids: Optional[list[int]] = None
    ) -> torch.Tensor:
        """Compute ignore token masks for the given tokens.

        Args:
            tokens: The tokens to compute the ignore token masks for
            ignore_token_ids: The token IDs to ignore
        """
        if ignore_token_ids is None:
            warnings.warn(
                "ignore_token_ids are not provided. No tokens (including pad tokens) will be filtered out. If this is intentional, set ignore_token_ids explicitly to an empty list to avoid this warning.",
                UserWarning,
                stacklevel=2,
            )
            ignore_token_ids = []
        mask = torch.ones_like(tokens, dtype=torch.bool)
        for token_id in ignore_token_ids:
            mask &= tokens != token_id
        return mask

    def get_post_analysis_func(self, sae_type: str):
        """Get the post-analysis processor for the given SAE type.

        Args:
            sae_type: The SAE type identifier

        Returns:
            The post-analysis processor instance
        """
        try:
            return get_post_analysis_processor(sae_type)
        except KeyError:
            # Fallback to generic processor if no specific processor is registered
            return get_post_analysis_processor("generic")

    @torch.no_grad()
    def analyze_chunk(
        self,
        activation_factory: ActivationFactory,
        sae: AbstractSparseAutoEncoder,
        device_mesh: DeviceMesh | None = None,
        activation_factory_process_kwargs: dict[str, Any] = {},
    ) -> list[dict[str, Any]]:
        """Analyze feature activations for a chunk of the SAE.

        Processes activation data to:
        1. Track activation statistics
        2. Sample representative activations
        3. Organize results by feature

        Args:
            activation_factory: The activation factory to use
            sae: The sparse autoencoder model
            device_mesh: The device mesh to use
            activation_factory_process_kwargs: Keyword arguments to pass to the activation factory's process method

        Returns:
            List of dictionaries containing per-feature analysis results:
            - Activation counts and maximums
            - Sampled activations with metadata
        """
        activation_stream = activation_factory.process(**activation_factory_process_kwargs)
        n_tokens = n_analyzed_tokens = 0

        # Progress tracking
        pbar = tqdm(
            total=self.cfg.total_analyzing_tokens,
            desc="Analyzing SAE",
            smoothing=0.01,
            disable=not is_primary_rank(device_mesh),
        )

        if device_mesh is not None and device_mesh.mesh_dim_names is not None and "model" in device_mesh.mesh_dim_names:
            d_sae_local = sae.cfg.d_sae // device_mesh["model"].size()
        else:
            d_sae_local = sae.cfg.d_sae

        # Initialize tracking variables
        sample_result = {k: None for k in self.cfg.subsamples.keys()}
        act_times = torch.zeros((d_sae_local,), dtype=torch.long, device=sae.cfg.device)
        max_feature_acts = torch.zeros((d_sae_local,), dtype=sae.cfg.dtype, device=sae.cfg.device)
        mapper = KeyedDiscreteMapper()

        if sae.cfg.sae_type == "clt":
            sae.encode = partial(sae.encode_single_layer, layer=self.cfg.clt_layer)
            sae.prepare_input = partial(sae.prepare_input_single_layer, layer=self.cfg.clt_layer)
            sae.decoder_norm_per_feature = partial(sae.decoder_norm_per_feature, layer=self.cfg.clt_layer)
            sae.keep_only_decoders_for_layer_from(self.cfg.clt_layer)
            torch.cuda.empty_cache()

        # Process activation batches
        for batch in activation_stream:
            # Reshape meta to zip outer dimensions to inner
            meta = {k: [m[k] for m in batch["meta"]] for k in batch["meta"][0].keys()}

            # Get feature activations from SAE
<<<<<<< HEAD
            x, kwargs = sae.prepare_input(batch)
            feature_acts: torch.Tensor = sae.encode(x, **kwargs)

=======
            x, encoder_kwargs, _ = sae.prepare_input(batch)
            feature_acts: torch.Tensor = sae.encode(x, **encoder_kwargs)
>>>>>>> 4a1e3bad
            if isinstance(feature_acts, DTensor):
                assert device_mesh is not None, "Device mesh is required for DTensor feature activations"
                if device_mesh is not feature_acts.device_mesh:
                    feature_acts = DTensor.from_local(
                        feature_acts.redistribute(
                            placements=DimMap({"head": -1, "model": -1}).placements(feature_acts.device_mesh)
                        ).to_local(),
                        device_mesh,
                        placements=DimMap({"model": -1}).placements(device_mesh),
                    )
                    # TODO: Remove this once redistributing across device meshes is supported
                feature_acts = feature_acts.redistribute(
                    placements=DimMap({"model": -1}).placements(device_mesh)
                ).to_local()
            if isinstance(sae, CrossCoder):
                feature_acts = feature_acts.max(dim=-2).values
            if isinstance(sae, LowRankSparseAttention) and sae.cfg.skip_bos:
                feature_acts[:, 0, :] = 0
            assert feature_acts.shape == (batch["tokens"].shape[0], batch["tokens"].shape[1], d_sae_local), (
                f"feature_acts.shape: {feature_acts.shape}, expected: {(batch['tokens'].shape[0], batch['tokens'].shape[1], d_sae_local)}"
            )

            # Compute ignore token masks
            ignore_token_masks = self.compute_ignore_token_masks(batch["tokens"], self.cfg.ignore_token_ids)
            feature_acts *= repeat(ignore_token_masks, "batch_size n_ctx -> batch_size n_ctx 1")

            # Update activation statistics
            active_feature_count = feature_acts.gt(0.0).sum(dim=[0, 1])
            act_times += active_feature_count
            max_feature_acts = torch.max(max_feature_acts, feature_acts.max(dim=0).values.max(dim=0).values)

            # Apply discrete mapper encoding only to string metadata, keep others as-is
            discrete_meta = {}
            for k, v in meta.items():
                if all(isinstance(item, str) for item in v):
                    # Apply discrete mapper encoding to string metadata
                    discrete_meta[k] = torch.tensor(mapper.encode(k, v), device=sae.cfg.device, dtype=torch.int32)
                else:
                    # Keep non-string metadata as-is (assuming they are already tensors or can be converted)
                    discrete_meta[k] = torch.tensor(v, device=sae.cfg.device)
            sample_result = self._process_batch(feature_acts, discrete_meta, sample_result, max_feature_acts)
            sample_result = self._sample_non_activating_examples(
                feature_acts, discrete_meta, sample_result, max_feature_acts
            )

            # Update progress
            n_tokens_current = batch["tokens"].numel()
            n_tokens += n_tokens_current
            n_analyzed_tokens += cast(int, ignore_token_masks.int().sum().item())
            pbar.update(n_tokens_current)
            if n_tokens >= self.cfg.total_analyzing_tokens:
                break

        pbar.close()

        # Filter out None values and format final per-feature results
        sample_result = {k: v for k, v in sample_result.items() if v is not None}
        return self.get_post_analysis_func(sae.cfg.sae_type).process(
            sae=sae,
            act_times=act_times,
            n_analyzed_tokens=n_analyzed_tokens,
            max_feature_acts=max_feature_acts,
            sample_result=sample_result,
            mapper=mapper,
            device_mesh=device_mesh,
            activation_factory=activation_factory,
            activation_factory_process_kwargs=activation_factory_process_kwargs,
        )<|MERGE_RESOLUTION|>--- conflicted
+++ resolved
@@ -11,6 +11,7 @@
 from lm_saes.abstract_sae import AbstractSparseAutoEncoder
 from lm_saes.activation.factory import ActivationFactory
 from lm_saes.analysis.post_analysis import get_post_analysis_processor
+from lm_saes.clt import CrossLayerTranscoder
 from lm_saes.config import FeatureAnalyzerConfig
 from lm_saes.crosscoder import CrossCoder
 from lm_saes.lorsa import LowRankSparseAttention
@@ -65,14 +66,7 @@
             Updated sampling results with new batch incorporated
         """
         # Compute exponential lottery ticket values for sampling if enabled
-        if self.cfg.enable_sampling:
-            weights = (
-                feature_acts.clamp(min=0.0).pow(self.cfg.sample_weight_exponent).max(dim=1).values
-            )  # [batch_size, d_sae]
-            elt = torch.rand_like(weights).log() / weights  # [batch_size, d_sae]
-            elt[weights == 0.0] = -torch.inf
-        else:
-            elt = feature_acts.clamp(min=0.0).max(dim=1).values
+        elt = feature_acts.clamp(min=0.0).max(dim=1).values
 
         # Process each subsample type (e.g. top activations)
         for name in self.cfg.subsamples.keys():
@@ -129,63 +123,6 @@
 
         return sample_result
 
-    def _sample_non_activating_examples(
-        self,
-        feature_acts: torch.Tensor,  # [batch_size, context_size, d_sae]
-        discrete_meta: dict[str, torch.Tensor],
-        sample_result: Mapping[str, dict[str, torch.Tensor] | None],
-        max_feature_acts: torch.Tensor,
-    ) -> Mapping[str, dict[str, torch.Tensor] | None]:
-        """Sample non-activating examples.
-
-        Args:
-            feature_acts: Feature activation values for current batch
-            discrete_meta: Metadata tensors like dataset/context IDs
-            sample_result: Current sampling results to update
-        """
-        if self.cfg.non_activating_subsample is None:
-            return sample_result
-
-        feature_acts = feature_acts[:, : self.cfg.non_activating_subsample["max_length"], :]
-        sample_result_cur = sample_result.get("non_activating", None)
-        if sample_result_cur is not None and all(
-            sample_result_cur["elt"].min(dim=-1).values > -torch.inf
-        ):  # [n_samples, d_sae]
-            return sample_result
-
-        elt = feature_acts.clamp(min=0.0).max(dim=1).values  # [batch_size, d_sae]
-        elt[
-            feature_acts.max(dim=1).values
-            > max_feature_acts.unsqueeze(0) * self.cfg.non_activating_subsample["threshold"]
-        ] = -torch.inf
-
-        batch_data = {
-            "elt": elt,
-            "feature_acts": rearrange(
-                feature_acts,
-                "batch_size context_size d_sae -> batch_size d_sae context_size",
-            ),
-            **{
-                k: repeat(
-                    v,
-                    "batch_size -> batch_size d_sae",
-                    d_sae=feature_acts.size(-1),
-                )
-                for k, v in discrete_meta.items()
-            },
-        }
-        if sample_result_cur is None:
-            sample_result_cur = batch_data
-        else:
-            sample_result_cur = concat_dict_of_tensor(sample_result_cur, batch_data)
-        sample_result_cur = sort_dict_of_tensor(sample_result_cur, sort_dim=0, sort_key="elt", descending=True)
-        sample_result_cur = {
-            k: v[: self.cfg.non_activating_subsample["n_samples"]] for k, v in sample_result_cur.items()
-        }
-        sample_result = {**sample_result, "non_activating": sample_result_cur}
-
-        return sample_result
-
     def compute_ignore_token_masks(
         self, tokens: torch.Tensor, ignore_token_ids: Optional[list[int]] = None
     ) -> torch.Tensor:
@@ -270,7 +207,7 @@
         max_feature_acts = torch.zeros((d_sae_local,), dtype=sae.cfg.dtype, device=sae.cfg.device)
         mapper = KeyedDiscreteMapper()
 
-        if sae.cfg.sae_type == "clt":
+        if isinstance(sae, CrossLayerTranscoder):
             sae.encode = partial(sae.encode_single_layer, layer=self.cfg.clt_layer)
             sae.prepare_input = partial(sae.prepare_input_single_layer, layer=self.cfg.clt_layer)
             sae.decoder_norm_per_feature = partial(sae.decoder_norm_per_feature, layer=self.cfg.clt_layer)
@@ -283,14 +220,8 @@
             meta = {k: [m[k] for m in batch["meta"]] for k in batch["meta"][0].keys()}
 
             # Get feature activations from SAE
-<<<<<<< HEAD
-            x, kwargs = sae.prepare_input(batch)
-            feature_acts: torch.Tensor = sae.encode(x, **kwargs)
-
-=======
             x, encoder_kwargs, _ = sae.prepare_input(batch)
             feature_acts: torch.Tensor = sae.encode(x, **encoder_kwargs)
->>>>>>> 4a1e3bad
             if isinstance(feature_acts, DTensor):
                 assert device_mesh is not None, "Device mesh is required for DTensor feature activations"
                 if device_mesh is not feature_acts.device_mesh:
@@ -332,9 +263,6 @@
                     # Keep non-string metadata as-is (assuming they are already tensors or can be converted)
                     discrete_meta[k] = torch.tensor(v, device=sae.cfg.device)
             sample_result = self._process_batch(feature_acts, discrete_meta, sample_result, max_feature_acts)
-            sample_result = self._sample_non_activating_examples(
-                feature_acts, discrete_meta, sample_result, max_feature_acts
-            )
 
             # Update progress
             n_tokens_current = batch["tokens"].numel()
