--- conflicted
+++ resolved
@@ -1,85 +1,23 @@
 import warnings
-<<<<<<< HEAD
+from functools import partial
 from typing import Any, Mapping, Optional, cast
-=======
-from typing import Any, Iterable, Optional, cast
->>>>>>> dc8c9893
 
 import torch
 from einops import rearrange, repeat
 from torch.distributed.device_mesh import DeviceMesh
 from torch.distributed.tensor import DTensor
 from tqdm import tqdm
-from functools import partial
 
 from lm_saes.abstract_sae import AbstractSparseAutoEncoder
-from lm_saes.lorsa import LowRankSparseAttention
+from lm_saes.activation.factory import ActivationFactory
+from lm_saes.analysis.post_analysis import get_post_analysis_processor
 from lm_saes.config import FeatureAnalyzerConfig
 from lm_saes.crosscoder import CrossCoder
-from lm_saes.activation.factory import ActivationFactory
+from lm_saes.lorsa import LowRankSparseAttention
 from lm_saes.utils.discrete import KeyedDiscreteMapper
 from lm_saes.utils.distributed import DimMap
-from lm_saes.utils.logging import get_distributed_logger
-from lm_saes.utils.misc import (
-    all_gather_dict,
-    all_reduce_tensor,
-    get_mesh_dim_size,
-    is_primary_rank,
-)
+from lm_saes.utils.misc import is_primary_rank
 from lm_saes.utils.tensor_dict import concat_dict_of_tensor, sort_dict_of_tensor
-<<<<<<< HEAD
-from lm_saes.analysis.post_analysis import get_post_analysis_processor
-=======
-from lm_saes.utils.timer import timer
-
-logger = get_distributed_logger(__name__)
-
-
-@timer.time("update_mask_ratio_stats")
-def update_mask_ratio_stats(
-    mask_ratio_stats: dict[str, torch.Tensor],
-    meta: dict[str, Any],
-    feature_acts: torch.Tensor,
-) -> dict[str, torch.Tensor]:
-    """
-    Update the mask ratio statistics. Only works for LLaDA SAEs with mask_ratio meta in 2D activations.
-
-    Args:
-        mask_ratio_stats: Dictionary mapping mask ratios to activation counts per feature
-        meta: Dictionary containing the mask ratio
-        feature_acts: Feature activations
-
-    Returns:
-        Updated mask ratio statistics
-    """
-    mask_ratios = torch.tensor(meta["mask_ratio"], device=feature_acts.device)
-    unique_mask_ratios = torch.unique(mask_ratios)
-    # Create all masks at once for parallel processing
-    masks = mask_ratios.unsqueeze(0) == unique_mask_ratios.unsqueeze(1)  # [n_unique, batch_size]
-
-    # Parallel computation for all mask ratios at once
-    for i, mask_ratio in enumerate(unique_mask_ratios):
-        mask_ratio_key = str(mask_ratio.item())
-        mask = masks[i]  # [batch_size]
-
-        if mask.any():  # Only process if there are samples with this mask ratio
-            # Vectorized computation of activations for selected samples
-            # Use broadcasting to avoid explicit selection
-            mask_expanded = mask.unsqueeze(1).unsqueeze(2)  # [batch_size, 1, 1]
-            masked_feature_acts = feature_acts * mask_expanded  # [batch_size, context_size, d_sae_local]
-            current_activations = masked_feature_acts.gt(0.0).sum(dim=[0, 1])  # [d_sae_local]
-
-            # Initialize tensor for this mask_ratio if first time seeing it
-            if mask_ratio_key not in mask_ratio_stats:
-                mask_ratio_stats[mask_ratio_key] = torch.zeros(
-                    (feature_acts.size(-1),), dtype=torch.long, device=feature_acts.device
-                )
-
-            # Add current batch activations to the running total
-            mask_ratio_stats[mask_ratio_key] += current_activations
-
-    return mask_ratio_stats
->>>>>>> dc8c9893
 
 
 class FeatureAnalyzer:
@@ -102,53 +40,90 @@
         """
         self.cfg = cfg
 
-    def _merge_sample_results(
-        self, sample_results: list[dict[str, torch.Tensor] | None], max_feature_acts: torch.Tensor, name: str
-    ) -> dict[str, torch.Tensor] | None:
-        def calculate_elt(feature_acts: torch.Tensor) -> torch.Tensor:
+    def _process_batch(
+        self,
+        feature_acts: torch.Tensor,  # [batch_size, context_size, d_sae]
+        discrete_meta: dict[str, torch.Tensor],
+        sample_result: Mapping[str, dict[str, torch.Tensor] | None],
+        max_feature_acts: torch.Tensor,  # [d_sae]
+    ) -> Mapping[str, dict[str, torch.Tensor] | None]:
+        """Process a batch of activations to update sampling results.
+
+        For each subsample type:
+        1. Computes sampling weights if enabled
+        2. Filters activations based on configured thresholds
+        3. Updates running sample collections
+        4. Maintains top N samples by activation magnitude
+
+        Args:
+            feature_acts: Feature activation values for current batch
+            discrete_meta: Metadata tensors like dataset/context IDs
+            sample_result: Current sampling results to update
+            max_feature_acts: Maximum activation seen so far per feature
+
+        Returns:
+            Updated sampling results with new batch incorporated
+        """
+        # Compute exponential lottery ticket values for sampling if enabled
+        if self.cfg.enable_sampling:
+            weights = (
+                feature_acts.clamp(min=0.0).pow(self.cfg.sample_weight_exponent).max(dim=1).values
+            )  # [batch_size, d_sae]
+            elt = torch.rand_like(weights).log() / weights  # [batch_size, d_sae]
+            elt[weights == 0.0] = -torch.inf
+        else:
             elt = feature_acts.clamp(min=0.0).max(dim=1).values
-            elt[elt > max_feature_acts.unsqueeze(0) * self.cfg.subsamples[name]["proportion"]] = -torch.inf
-            return elt
-
-        sample_results: list[dict[str, torch.Tensor]] = [
-            sample_result for sample_result in sample_results if sample_result is not None
-        ]
-        if len(sample_results) == 0:
-            return None
-        merged_sample_result = None
-        for sample_result in sample_results:
-            if "elt" not in sample_result.keys():
-                # this sample result is not sorted, so we need to truncate the feature_acts to max_length,
-                # calculate the elt for each sample,
-                # and then rearrange the feature_acts to [batch_size, d_sae, context_size],
-                if "max_length" in self.cfg.subsamples[name].keys():
-                    sample_result["feature_acts"] = sample_result["feature_acts"][
-                        :, : self.cfg.subsamples[name]["max_length"], :
-                    ]
-                sample_result["elt"] = calculate_elt(sample_result["feature_acts"])
-                sample_result["feature_acts"] = rearrange(
-                    sample_result["feature_acts"], "batch_size context_size d_sae -> batch_size d_sae context_size"
+
+        # Process each subsample type (e.g. top activations)
+        for name in self.cfg.subsamples.keys():
+            elt_cur = elt.clone()
+            # Zero out samples above the subsample threshold
+            elt_cur[
+                feature_acts.max(dim=1).values > max_feature_acts.unsqueeze(0) * self.cfg.subsamples[name]["proportion"]
+            ] = -torch.inf
+
+            sample_result_cur = sample_result[name]
+
+            # Prepare batch data with proper dimensions
+            batch_data = {
+                "elt": elt_cur,
+                "feature_acts": rearrange(
+                    feature_acts,
+                    "batch_size context_size d_sae -> batch_size d_sae context_size",
+                ),
+                **{
+                    k: repeat(
+                        v,
+                        "batch_size -> batch_size d_sae",
+                        d_sae=feature_acts.size(-1),
+                    )
+                    for k, v in discrete_meta.items()
+                },
+            }
+
+            # Initialize or update sample collection
+            if sample_result_cur is None:
+                sample_result_cur = batch_data
+            elif (
+                sample_result_cur["elt"].size(0) > 0
+                and (elt_cur.max(dim=0).values > sample_result_cur["elt"][-1]).any()
+            ):
+                sample_result_cur = concat_dict_of_tensor(
+                    sample_result_cur,
+                    batch_data,
                 )
-
-            if merged_sample_result is None:
-                merged_sample_result = {
-                    k: torch.zeros((0, *v.shape[1:]), device=v.device, dtype=v.dtype) for k, v in sample_result.items()
-                }
-            merged_sample_result = concat_dict_of_tensor(sample_result, merged_sample_result, dim=0)
-            merged_sample_result = sort_dict_of_tensor(
-                merged_sample_result, sort_dim=0, sort_key="elt", descending=True
-            )
-            merged_sample_result = {
+            else:  # Skip if all activations are below the threshold
+                continue
+
+            # Sort and keep top N samples
+            sample_result_cur = sort_dict_of_tensor(sample_result_cur, sort_dim=0, sort_key="elt", descending=True)
+            sample_result_cur = {
                 k: v[
-                    : min(
-                        self.cfg.subsamples[name]["n_samples"], (merged_sample_result["elt"] != -torch.inf).sum().item()
-                    )
+                    : min(self.cfg.subsamples[name]["n_samples"], (sample_result_cur["elt"] != -torch.inf).sum().item())
                 ]
-                for k, v in merged_sample_result.items()
+                for k, v in sample_result_cur.items()
             }
-        return merged_sample_result
-
-<<<<<<< HEAD
+
             # Update main sample result with current batch results out of place
             sample_result = {**sample_result, name: sample_result_cur}
 
@@ -170,7 +145,7 @@
         """
         if self.cfg.non_activating_subsample is None:
             return sample_result
-        
+
         feature_acts = feature_acts[:, : self.cfg.non_activating_subsample["max_length"], :]
         sample_result_cur = sample_result.get("non_activating", None)
         if sample_result_cur is not None and all(
@@ -211,9 +186,6 @@
 
         return sample_result
 
-=======
-    @timer.time("compute_ignore_token_masks")
->>>>>>> dc8c9893
     def compute_ignore_token_masks(
         self, tokens: torch.Tensor, ignore_token_ids: Optional[list[int]] = None
     ) -> torch.Tensor:
@@ -230,17 +202,17 @@
                 stacklevel=2,
             )
             ignore_token_ids = []
-        mask = torch.ones_like(tokens, dtype=torch.bool)  # TODO: check if this is correct when tokens is a DTensor
+        mask = torch.ones_like(tokens, dtype=torch.bool)
         for token_id in ignore_token_ids:
             mask &= tokens != token_id
         return mask
 
     def get_post_analysis_func(self, sae_type: str):
         """Get the post-analysis processor for the given SAE type.
-        
+
         Args:
             sae_type: The SAE type identifier
-            
+
         Returns:
             The post-analysis processor instance
         """
@@ -276,9 +248,7 @@
             - Activation counts and maximums
             - Sampled activations with metadata
         """
-        activation_stream = activation_factory.process(
-            **activation_factory_process_kwargs
-        )
+        activation_stream = activation_factory.process(**activation_factory_process_kwargs)
         n_tokens = n_analyzed_tokens = 0
 
         # Progress tracking
@@ -289,16 +259,16 @@
             disable=not is_primary_rank(device_mesh),
         )
 
-        d_sae_local = sae.cfg.d_sae // get_mesh_dim_size(device_mesh, "model")
+        if device_mesh is not None and device_mesh.mesh_dim_names is not None and "model" in device_mesh.mesh_dim_names:
+            d_sae_local = sae.cfg.d_sae // device_mesh["model"].size()
+        else:
+            d_sae_local = sae.cfg.d_sae
 
         # Initialize tracking variables
-        sample_results = cast(
-            dict[str, dict[str, torch.Tensor] | None], {name: None for name in self.cfg.subsamples.keys()}
-        )
+        sample_result = {k: None for k in self.cfg.subsamples.keys()}
         act_times = torch.zeros((d_sae_local,), dtype=torch.long, device=sae.cfg.device)
         max_feature_acts = torch.zeros((d_sae_local,), dtype=sae.cfg.dtype, device=sae.cfg.device)
         mapper = KeyedDiscreteMapper()
-<<<<<<< HEAD
 
         if sae.cfg.sae_type == "clt":
             sae.encode = partial(sae.encode_single_layer, layer=self.cfg.clt_layer)
@@ -307,11 +277,7 @@
             sae.keep_only_decoders_for_layer_from(self.cfg.clt_layer)
             torch.cuda.empty_cache()
 
-=======
-        mask_ratio_stats = {}
->>>>>>> dc8c9893
         # Process activation batches
-
         for batch in activation_stream:
             # Reshape meta to zip outer dimensions to inner
             meta = {k: [m[k] for m in batch["meta"]] for k in batch["meta"][0].keys()}
@@ -319,7 +285,7 @@
             # Get feature activations from SAE
             x, kwargs = sae.prepare_input(batch)
             feature_acts: torch.Tensor = sae.encode(x, **kwargs)
-            
+
             if isinstance(feature_acts, DTensor):
                 assert device_mesh is not None, "Device mesh is required for DTensor feature activations"
                 if device_mesh is not feature_acts.device_mesh:
@@ -332,29 +298,18 @@
                     )
                     # TODO: Remove this once redistributing across device meshes is supported
                 feature_acts = feature_acts.redistribute(
-                    placements=DimMap({"model": -1, "data": 0}).placements(device_mesh)
+                    placements=DimMap({"model": -1}).placements(device_mesh)
                 ).to_local()
             if isinstance(sae, CrossCoder):
                 feature_acts = feature_acts.max(dim=-2).values
-<<<<<<< HEAD
             if isinstance(sae, LowRankSparseAttention) and sae.cfg.skip_bos:
                 feature_acts[:, 0, :] = 0
             assert feature_acts.shape == (batch["tokens"].shape[0], batch["tokens"].shape[1], d_sae_local), (
                 f"feature_acts.shape: {feature_acts.shape}, expected: {(batch['tokens'].shape[0], batch['tokens'].shape[1], d_sae_local)}"
-=======
-            assert feature_acts.shape == (
-                batch["tokens"].shape[0] // get_mesh_dim_size(device_mesh, "data"),
-                batch["tokens"].shape[1],
-                d_sae_local,
-            ), (
-                f"feature_acts.shape: {feature_acts.shape}, expected: {(batch['tokens'].shape[0] // get_mesh_dim_size(device_mesh, 'data'), batch['tokens'].shape[1], d_sae_local)}"
->>>>>>> dc8c9893
             )
 
             # Compute ignore token masks
             ignore_token_masks = self.compute_ignore_token_masks(batch["tokens"], self.cfg.ignore_token_ids)
-            if isinstance(ignore_token_masks, DTensor):
-                ignore_token_masks = ignore_token_masks.to_local()
             feature_acts *= repeat(ignore_token_masks, "batch_size n_ctx -> batch_size n_ctx 1")
 
             # Update activation statistics
@@ -362,7 +317,6 @@
             act_times += active_feature_count
             max_feature_acts = torch.max(max_feature_acts, feature_acts.max(dim=0).values.max(dim=0).values)
 
-<<<<<<< HEAD
             # Apply discrete mapper encoding only to string metadata, keep others as-is
             discrete_meta = {}
             for k, v in meta.items():
@@ -376,41 +330,9 @@
             sample_result = self._sample_non_activating_examples(
                 feature_acts, discrete_meta, sample_result, max_feature_acts
             )
-=======
-            if "mask_ratio" in meta.keys():
-                meta["mask_ratio"] = [round(float(m), 2) for m in meta["mask_ratio"]]
-                mask_ratio_stats = update_mask_ratio_stats(mask_ratio_stats, meta, feature_acts)
-            # TODO: Filter out meta that is not string
-            data_group = (
-                device_mesh.get_group("data")
-                if device_mesh is not None and get_mesh_dim_size(device_mesh, "data") > 1
-                else None
-            )
-            discrete_meta = {
-                k: torch.tensor(mapper.encode(k, v, group=data_group), device=sae.cfg.device, dtype=torch.int32)
-                for k, v in meta.items()
-            }
-            for name in self.cfg.subsamples.keys():
-                sample_results[name] = self._merge_sample_results(
-                    [
-                        sample_results[name],
-                        {
-                            "feature_acts": feature_acts,  # [batch_size, context_size, d_sae]
-                            **{
-                                k: repeat(v, "batch_size -> batch_size d_sae", d_sae=d_sae_local)  # [batch_size, d_sae]
-                                for k, v in discrete_meta.items()
-                            },
-                        },
-                    ],
-                    max_feature_acts,
-                    name,
-                )
->>>>>>> dc8c9893
 
             # Update progress
-            n_tokens_current = batch[
-                "tokens"
-            ].numel()  # n_tokens_current is the number of tokens in the current batch across all ranks, which equals to batch_size * group_size
+            n_tokens_current = batch["tokens"].numel()
             n_tokens += n_tokens_current
             n_analyzed_tokens += cast(int, ignore_token_masks.int().sum().item())
             pbar.update(n_tokens_current)
@@ -419,178 +341,16 @@
 
         pbar.close()
 
-<<<<<<< HEAD
         # Filter out None values and format final per-feature results
         sample_result = {k: v for k, v in sample_result.items() if v is not None}
         return self.get_post_analysis_func(sae.cfg.sae_type).process(
-=======
-        if device_mesh is not None and get_mesh_dim_size(device_mesh, "data") > 1:
-            max_feature_acts = all_reduce_tensor(max_feature_acts, "max", device_mesh.get_group("data"))
-            act_times = all_reduce_tensor(act_times, "sum", device_mesh.get_group("data"))
-            for name in self.cfg.subsamples.keys():
-                assert sample_results[name] is not None, "Sample results are not collected for all ranks"
-                gathered_sample_results = all_gather_dict(
-                    cast(dict[str, torch.Tensor], sample_results[name]), device_mesh.get_group("data")
-                )
-                sample_results[name] = self._merge_sample_results(
-                    cast(list[dict[str, torch.Tensor] | None], gathered_sample_results),
-                    max_feature_acts,
-                    name,
-                )
-            for mask_ratio, tensor in mask_ratio_stats.items():
-                gathered_tensor = all_reduce_tensor(tensor, "sum", device_mesh.get_group("data"))
-                mask_ratio_stats[mask_ratio] = gathered_tensor
-        # Filter and rearrange results
-        sample_results = {k: v for k, v in sample_results.items() if v is not None}
-        sample_results = {
-            name: {k: rearrange(v, "n_samples d_sae ... -> d_sae n_samples ...") for k, v in sample_result.items()}
-            for name, sample_result in sample_results.items()
-        }
-
-        # Format final per-feature results
-        return self._format_analysis_results(
->>>>>>> dc8c9893
             sae=sae,
             act_times=act_times,
             n_analyzed_tokens=n_analyzed_tokens,
             max_feature_acts=max_feature_acts,
-            sample_results=sample_results,
+            sample_result=sample_result,
             mapper=mapper,
             device_mesh=device_mesh,
-<<<<<<< HEAD
             activation_factory=activation_factory,
             activation_factory_process_kwargs=activation_factory_process_kwargs,
-        )
-=======
-            mask_ratio_stats=mask_ratio_stats,
-        )
-
-    def _format_analysis_results(
-        self,
-        sae: AbstractSparseAutoEncoder,
-        act_times: torch.Tensor,
-        n_analyzed_tokens: int,
-        max_feature_acts: torch.Tensor,
-        sample_results: dict[str, dict[str, torch.Tensor]],
-        mapper: KeyedDiscreteMapper,
-        device_mesh: DeviceMesh | None = None,
-        mask_ratio_stats: dict[str, torch.Tensor] | None = None,
-    ) -> list[dict[str, Any]]:
-        """Format the analysis results into the final per-feature format.
-
-        Args:
-            sae: The sparse autoencoder model
-            act_times: Tensor of activation times for each feature
-            n_analyzed_tokens: Number of tokens analyzed
-            max_feature_acts: Tensor of maximum activation values for each feature
-            sample_result: Dictionary of sampling results
-            mapper: MetaMapper for encoding/decoding metadata
-
-        Returns:
-            List of dictionaries containing per-feature analysis results
-        """
-        results = []
-        if isinstance(sae, CrossCoder):
-            decoder_norms = sae.decoder_norm()
-            if isinstance(decoder_norms, DTensor):
-                assert device_mesh is not None, "Device mesh is required for DTensor decoder norms"
-                if decoder_norms.device_mesh is not device_mesh:
-                    decoder_norms = DTensor.from_local(
-                        decoder_norms.redistribute(
-                            placements=DimMap({"head": -1, "model": -1}).placements(decoder_norms.device_mesh)
-                        ).to_local(),
-                        device_mesh,
-                        placements=DimMap({"model": -1}).placements(device_mesh),
-                    )
-                    # TODO: Remove this once redistributing across device meshes is supported
-
-                decoder_norms = decoder_norms.redistribute(
-                    placements=DimMap({"model": -1}).placements(device_mesh)
-                ).to_local()
-            assert decoder_norms.shape[-1] == len(act_times), (
-                f"decoder_norms.shape: {decoder_norms.shape}, expected d_sae dim to match act_times length: {len(act_times)}"
-            )
-
-            decoder_similarity_matrices = sae.decoder_similarity_matrices()
-            if isinstance(decoder_similarity_matrices, DTensor):
-                assert device_mesh is not None, "Device mesh is required for DTensor decoder similarity matrices"
-                if decoder_similarity_matrices.device_mesh is not device_mesh:
-                    decoder_similarity_matrices = DTensor.from_local(
-                        decoder_similarity_matrices.redistribute(
-                            placements=DimMap({"head": 0, "model": 0}).placements(
-                                decoder_similarity_matrices.device_mesh
-                            )
-                        ).to_local(),
-                        device_mesh,
-                        placements=DimMap({"model": 0}).placements(device_mesh),
-                    )
-                    # TODO: Remove this once redistributing across device meshes is supported
-
-                decoder_similarity_matrices = decoder_similarity_matrices.redistribute(
-                    placements=DimMap({"model": 0}).placements(device_mesh)
-                ).to_local()
-            assert decoder_similarity_matrices.shape[0] == len(act_times), (
-                f"decoder_similarity_matrices.shape: {decoder_similarity_matrices.shape}, expected d_sae dim to match act_times length: {len(act_times)}"
-            )
-
-            decoder_inner_product_matrices = sae.decoder_inner_product_matrices()
-            if isinstance(decoder_inner_product_matrices, DTensor):
-                assert device_mesh is not None, "Device mesh is required for DTensor decoder inner product matrices"
-                if decoder_inner_product_matrices.device_mesh is not device_mesh:
-                    decoder_inner_product_matrices = DTensor.from_local(
-                        decoder_inner_product_matrices.redistribute(
-                            placements=DimMap({"head": 0, "model": 0}).placements(
-                                decoder_inner_product_matrices.device_mesh
-                            )
-                        ).to_local(),
-                        device_mesh,
-                        placements=DimMap({"model": 0}).placements(device_mesh),
-                    )
-                    # TODO: Remove this once redistributing across device meshes is supported
-
-                decoder_inner_product_matrices = decoder_inner_product_matrices.redistribute(
-                    placements=DimMap({"model": 0}).placements(device_mesh)
-                ).to_local()
-            assert decoder_inner_product_matrices.shape[0] == len(act_times), (
-                f"decoder_inner_product_matrices.shape: {decoder_inner_product_matrices.shape}, expected d_sae dim to match act_times length: {len(act_times)}"
-            )
-        else:
-            decoder_norms, decoder_similarity_matrices, decoder_inner_product_matrices = None, None, None
-
-        for i in range(len(act_times)):
-            feature_result = {
-                "act_times": act_times[i].item(),
-                "n_analyzed_tokens": n_analyzed_tokens,
-                "max_feature_acts": max_feature_acts[i].item(),
-                "samplings": [
-                    {
-                        "name": name,
-                        "feature_acts": sample_result["feature_acts"][i].tolist(),
-                        # TODO: Filter out meta that is not string
-                        **{
-                            meta_key: mapper.decode(meta_key, sample_result[meta_key][i].tolist())
-                            for meta_key in mapper.keys()
-                        },
-                    }
-                    for name, sample_result in sample_results.items()
-                ],
-            }
-            if mask_ratio_stats is not None:
-                feature_result["mask_ratio_stats"] = {
-                    mask_ratio: tensor[i].item() for mask_ratio, tensor in mask_ratio_stats.items()
-                }
-
-            if isinstance(sae, CrossCoder):
-                assert (
-                    decoder_norms is not None
-                    and decoder_similarity_matrices is not None
-                    and decoder_inner_product_matrices is not None
-                )
-                feature_result["decoder_norms"] = decoder_norms[:, i].tolist()
-                feature_result["decoder_similarity_matrix"] = decoder_similarity_matrices[i, :, :].tolist()
-                feature_result["decoder_inner_product_matrix"] = decoder_inner_product_matrices[i, :, :].tolist()
-
-            results.append(feature_result)
-
-        return results
->>>>>>> dc8c9893
+        )