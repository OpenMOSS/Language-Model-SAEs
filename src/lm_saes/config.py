--- conflicted
+++ resolved
@@ -51,11 +51,7 @@
     So this class should not be used directly but only as a base config class for other SAE variants like SAEConfig, CrossCoderConfig, etc.
     """
 
-<<<<<<< HEAD
     sae_type: Literal["sae", "crosscoder", "mixcoder", "clt"]
-=======
-    sae_type: Literal["sae", "crosscoder"]
->>>>>>> 8a0cb949
     d_model: int
     expansion_factor: int
     use_decoder_bias: bool = True
@@ -118,11 +114,7 @@
 
 
 class SAEConfig(BaseSAEConfig):
-<<<<<<< HEAD
     sae_type: Literal["sae", "crosscoder", "mixcoder", "clt"] = "sae"
-=======
-    sae_type: Literal["sae", "crosscoder"] = "sae"
->>>>>>> 8a0cb949
     hook_point_in: str
     hook_point_out: str = Field(default_factory=lambda validated_model: validated_model["hook_point_in"])
     use_glu_encoder: bool = False
@@ -160,11 +152,7 @@
 
 
 class CrossCoderConfig(BaseSAEConfig):
-<<<<<<< HEAD
     sae_type: Literal["sae", "crosscoder", "mixcoder", "clt"] = "crosscoder"
-=======
-    sae_type: Literal["sae", "crosscoder"] = "crosscoder"
->>>>>>> 8a0cb949
     hook_points: list[str]
 
     @property
