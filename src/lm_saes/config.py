import json
import math
import os
from dataclasses import dataclass, field, fields
from typing import Any, Dict, List, Optional, Tuple

import torch
import torch.distributed as dist
from transformer_lens.loading_from_pretrained import get_official_model_name
from typing_extensions import deprecated

<<<<<<< HEAD
from .utils.config import FlattenableModel
from .utils.huggingface import parse_pretrained_name_or_path
from .utils.misc import convert_str_to_torch_dtype, convert_torch_dtype_to_str, is_master, print_once
=======
from lm_saes.utils.config import FlattenableModel
from lm_saes.utils.huggingface import parse_pretrained_name_or_path
from lm_saes.utils.misc import (
    convert_str_to_torch_dtype,
    convert_torch_dtype_to_str,
    is_master,
    print_once,
)
>>>>>>> 27171f8f


@dataclass(kw_only=True)
class BaseConfig(FlattenableModel):
    def __post_init__(self):
        pass


@dataclass(kw_only=True)
class BaseModelConfig(BaseConfig):
    device: str = "cpu"
    seed: int = 42
    dtype: torch.dtype = torch.float32

    def to_dict(self) -> Dict[str, Any]:
        return {field.name: getattr(self, field.name) for field in fields(self)}

    @classmethod
    def from_dict(cls, d: Dict[str, Any], **kwargs):
        d = {k: v for k, v in d.items() if k in [field.name for field in fields(cls)]}
        return cls(**d, **kwargs)

    def __post_init__(self):
        super().__post_init__()
        if isinstance(self.dtype, str):
            self.dtype = convert_str_to_torch_dtype(self.dtype)
        if dist.is_initialized() and self.device == "cuda":
            self.device = f"cuda:{dist.get_rank()}"


@dataclass(kw_only=True)
class RunnerConfig(BaseConfig):
    exp_name: str = "test"
    exp_series: Optional[str] = None
    exp_result_path: str = "results"

    def __post_init__(self):
        super().__post_init__()
        if is_master():
            os.makedirs(self.exp_result_path, exist_ok=True)


@dataclass(kw_only=True)
class LanguageModelConfig(BaseModelConfig):
    model_name: str = "gpt2"
    model_from_pretrained_path: Optional[str] = None
    use_flash_attn: bool = False
    cache_dir: Optional[str] = None
    d_model: int = 768
    local_files_only: bool = False

    def __post_init__(self):
        super().__post_init__()
        self.model_name = get_official_model_name(self.model_name)

    @staticmethod
    def from_pretrained_sae(pretrained_name_or_path: str, **kwargs):
        """Load the LanguageModelConfig from a pretrained SAE name or path. Config is read from <pretrained_name_or_path>/lm_config.json.

        Args:
            sae_path (str): The path to the pretrained SAE.
            **kwargs: Additional keyword arguments to pass to the LanguageModelConfig constructor.
        """
        path = parse_pretrained_name_or_path(pretrained_name_or_path)
        with open(os.path.join(path, "lm_config.json"), "r") as f:
            lm_config = json.load(f)
        return LanguageModelConfig.from_dict(lm_config, **kwargs)

    def save_lm_config(self, sae_path: str):
        assert os.path.exists(sae_path), f"{sae_path} does not exist. Unable to save LanguageModelConfig."

        d = self.to_dict()
        for k, v in d.items():
            if isinstance(v, torch.dtype):
                d[k] = convert_torch_dtype_to_str(v)

        with open(os.path.join(sae_path, "lm_config.json"), "w") as f:
            json.dump(d, f, indent=4)


@dataclass(kw_only=True)
class TextDatasetConfig(RunnerConfig):
    dataset_path: List[str] = "openwebtext"  # type: ignore
    cache_dir: Optional[str] = None
    is_dataset_tokenized: bool = False
    is_dataset_on_disk: bool = False
    concat_tokens: List[bool] = False  # type: ignore
    context_size: int = 128
    store_batch_size: int = 64
    sample_probs: List[float] = field(default_factory=lambda: [1.0])
    prepend_bos: List[bool] = field(default_factory=lambda: [True])

    def __post_init__(self):
        super().__post_init__()
        if isinstance(self.dataset_path, str):
            self.dataset_path = [self.dataset_path]

        if isinstance(self.concat_tokens, bool):
            self.concat_tokens = [self.concat_tokens]

        if isinstance(self.prepend_bos, bool):
            self.prepend_bos = [self.prepend_bos]

        if False in self.prepend_bos:
            print(
                "Warning: prepend_bos is set to False for some datasets. This setting might not be suitable for most modern models."
            )

        self.sample_probs = [p / sum(self.sample_probs) for p in self.sample_probs]

        assert len(self.sample_probs) == len(
            self.dataset_path
        ), "Number of sample_probs must match number of dataset paths"
        assert len(self.concat_tokens) == len(
            self.dataset_path
        ), "Number of concat_tokens must match number of dataset paths"
        assert len(self.prepend_bos) == len(
            self.dataset_path
        ), "Number of prepend_bos must match number of dataset paths"


@dataclass(kw_only=True)
class ActivationStoreConfig(BaseModelConfig, RunnerConfig):
    lm: LanguageModelConfig
    dataset: TextDatasetConfig
    hook_points: List[str] = field(default_factory=lambda: ["blocks.0.hook_resid_pre"])
    """ Hook points to store activations from, i.e. the layer output of which is used for training/evaluating the dictionary. Will run until the last hook point in the list, so make sure to order them correctly. """

    use_cached_activations: bool = False
    cached_activations_path: List[str] = None  # type: ignore
    shuffle_activations: bool = True

    n_tokens_in_buffer: int = 500_000
    tp_size: int = 1
    ddp_size: int = 1

    def __post_init__(self):
        super().__post_init__()
        # Autofill cached_activations_path unless the user overrode it
        if self.cached_activations_path is None:
            self.cached_activations_path = [
                f"activations/{path.split('/')[-1]}/{self.lm.model_name.replace('/', '_')}_{self.dataset.context_size}"
                for path in self.dataset.dataset_path
            ]


@dataclass(kw_only=True)
class WandbConfig(BaseConfig):
    log_to_wandb: bool = True
    wandb_project: str = "gpt2-sae-training"
    exp_name: Optional[str] = None
    wandb_entity: Optional[str] = None
    log_on_every_rank: bool = False


@dataclass(kw_only=True)
class SAEConfig(BaseModelConfig):
    """
    Configuration for training or running a sparse autoencoder.
    """

    hook_point_in: str = "blocks.0.hook_resid_pre"
    """ The hook point to use as input to the SAE. """
    hook_point_out: str = None  # type: ignore
    """ The hook point to use as label of the SAE. If None, it will be set to hook_point_in. """

    sae_pretrained_name_or_path: Optional[str] = None
    strict_loading: bool = True

    use_decoder_bias: bool = True
    apply_decoder_bias_to_pre_encoder: bool = True  # set to False when training transcoders
    expansion_factor: int = 128
    d_model: int = 768
    d_sae: int = None  # type: ignore
    bias_init_method: str = "all_zero"
    act_fn: str = "relu"
    jump_relu_threshold: float = 0.0

    """ The dimension of the SAE, i.e. the number of dictionary components (or features). If None, it will be set to d_model * expansion_factor """
    norm_activation: str = "token-wise"  # none, token-wise, batch-wise, dataset-wise
    dataset_average_activation_norm: Dict[str, float] | None = None
    decoder_exactly_fixed_norm: bool = False
    sparsity_include_decoder_norm: bool = True  # set to True: sparsity loss = sum(act * corresponding_decoder_norm), otherwise loss = sum(act). Incompatible with decoder_exactly_fixed_norm
    use_glu_encoder: bool = False
    init_decoder_norm: float | None = None  # type: ignore
    init_encoder_norm: float | None = None  # type: ignore
    init_encoder_with_decoder_transpose: bool = True

    lp: int = 1
    l1_coefficient: float = 0.00008
    l1_coefficient_warmup_steps: int | float = 0.1
    top_k: int = 50
    initial_k: int | float | None = None
    k_warmup_steps: int | float = 0.1

    use_batch_norm_mse: bool = True  # will set to False in the future

    use_ghost_grads: bool = False

    tp_size: int = 1
    ddp_size: int = 1

    def __post_init__(self):
        super().__post_init__()
        if self.hook_point_out is None:
            self.hook_point_out = self.hook_point_in
        if self.d_sae is None:
            self.d_sae = self.d_model * self.expansion_factor
        if self.k_warmup_steps > 0:
            if self.initial_k is None:
                self.initial_k = self.d_model
            self.initial_k /= self.top_k
        if self.norm_activation == "dataset-wise" and self.dataset_average_activation_norm is None:
            print(
                'dataset_average_activation_norm is None and norm_activation is "dataset-wise". Will be computed automatically from the dataset.'
            )
        if self.sparsity_include_decoder_norm and self.decoder_exactly_fixed_norm:
            raise ValueError("sparsity_include_decoder_norm and decoder_exactly_fixed_norm are incompatible.")
        if self.sparsity_include_decoder_norm and self.use_ghost_grads:
            raise ValueError("sparsity_include_decoder_norm and use_ghost_grads are incompatible.")
        if self.init_encoder_with_decoder_transpose and isinstance(self.init_encoder_norm, float):
            raise ValueError("init_encoder_with_decoder_transpose and init_encoder_norm with float are incompatible.")

    @staticmethod
    def from_pretrained(pretrained_name_or_path: str, strict_loading: bool = True, **kwargs):
        """Load the SAEConfig from a pretrained SAE name or path. Config is read from <pretrained_name_or_path>/hyperparams.json.

        Args:
            sae_path (str): The path to the pretrained SAE.
            **kwargs: Additional keyword arguments to pass to the SAEConfig constructor.
        """
        path = parse_pretrained_name_or_path(pretrained_name_or_path)
        with open(os.path.join(path, "hyperparams.json"), "r") as f:
            sae_config = json.load(f)
        sae_config["sae_pretrained_name_or_path"] = pretrained_name_or_path
        sae_config["strict_loading"] = strict_loading
        return SAEConfig.from_dict(sae_config, **kwargs)

    @deprecated("Use from_pretrained and to_dict instead.")
    @staticmethod
    def get_hyperparameters(exp_result_path: str, ckpt_name: str, strict_loading: bool = True) -> dict[str, Any]:
        with open(os.path.join(exp_result_path, "hyperparams.json"), "r") as f:
            hyperparams = json.load(f)
        hyperparams["sae_pretrained_name_or_path"] = os.path.join(exp_result_path, "checkpoints", ckpt_name)
        hyperparams["strict_loading"] = strict_loading
        # Remove non-hyperparameters from the dict
        hyperparams = {k: v for k, v in hyperparams.items() if k in SAEConfig.__dataclass_fields__.keys()}
        return hyperparams

    def save_hyperparameters(self, sae_path: str, remove_loading_info: bool = True):
        assert os.path.exists(sae_path), f"{sae_path} does not exist. Unable to save hyperparameters."
        d = self.to_dict()
        if remove_loading_info:
            d.pop("sae_pretrained_name_or_path", None)
            d.pop("strict_loading", None)

        for k, v in d.items():
            if isinstance(v, torch.dtype):
                d[k] = convert_torch_dtype_to_str(v)

        with open(os.path.join(sae_path, "hyperparams.json"), "w") as f:
            json.dump(d, f, indent=4)


@dataclass(kw_only=True)
class OpenAIConfig(BaseConfig):
    openai_api_key: str
    openai_base_url: str


@dataclass(kw_only=True)
class AutoInterpConfig(BaseConfig):
    sae: SAEConfig
    lm: LanguageModelConfig
    openai: OpenAIConfig
    num_sample: int = 10
    p: float = 0.7
    num_left_token: int = 20
    num_right_token: int = 5


@dataclass(kw_only=True)
class LanguageModelSAERunnerConfig(RunnerConfig):
    sae: SAEConfig
    lm: LanguageModelConfig
    act_store: ActivationStoreConfig
    wandb: WandbConfig


@dataclass(kw_only=True)
class LanguageModelSAETrainingConfig(LanguageModelSAERunnerConfig):
    """
    Configuration for training a sparse autoencoder on a language model.
    """

    # Training Parameters
    total_training_tokens: int = 300_000_000
    lr: float = 0.0004
    betas: Tuple[float, float] = (0.9, 0.999)
    lr_scheduler_name: str = "constantwithwarmup"  # constant, constantwithwarmup, linearwarmupdecay, cosineannealing, cosineannealingwarmup, exponentialwarmup
    lr_end_ratio: float = 1 / 32
    lr_warm_up_steps: int | float = 0.1
    lr_cool_down_steps: int | float = 0.1
    train_batch_size: int = 4096
    clip_grad_norm: float = 0.0
    remove_gradient_parallel_to_decoder_directions: bool = False

    finetuning: bool = False

    # Resampling protocol args
    feature_sampling_window: int = 1000
    dead_feature_window: int = 5000  # unless this window is larger feature sampling,

    dead_feature_threshold: float = 1e-6

    # Evaluation
    eval_frequency: int = 1000

    # Misc
    log_frequency: int = 10

    n_checkpoints: int = 10
    check_point_save_mode: str = "log"  # 'log' or 'linear'
    checkpoint_thresholds: list = field(default_factory=list)
    save_on_every_rank: bool = False

    def __post_init__(self):
        super().__post_init__()

        if self.save_on_every_rank or is_master():
            if os.path.exists(os.path.join(self.exp_result_path, "checkpoints")):
                raise ValueError(
                    f"Checkpoints for experiment {self.exp_result_path} already exist. Consider changing the experiment name."
                )
            os.makedirs(os.path.join(self.exp_result_path, "checkpoints"))

        self.effective_batch_size = self.train_batch_size * self.sae.ddp_size
        print_once(f"Effective batch size: {self.effective_batch_size}")

        total_training_steps = self.total_training_tokens // self.effective_batch_size
        print_once(f"Total training steps: {total_training_steps}")
        if self.lr_scheduler_name == "constantwithwarmup" and isinstance(self.lr_warm_up_steps, float):
            assert 0 <= self.lr_warm_up_steps <= 1.0
            self.lr_warm_up_steps = int(self.lr_warm_up_steps * total_training_steps)
            print_once(f"Learning rate warm up steps: {self.lr_warm_up_steps}")
        if isinstance(self.sae.l1_coefficient_warmup_steps, float) and self.sae.act_fn != "topk":
            assert 0 <= self.sae.l1_coefficient_warmup_steps <= 1.0
            self.sae.l1_coefficient_warmup_steps = int(self.sae.l1_coefficient_warmup_steps * total_training_steps)
            print_once(f"L1 coefficient warm up steps: {self.sae.l1_coefficient_warmup_steps}")
        if isinstance(self.sae.k_warmup_steps, float) and self.sae.act_fn == "topk":
            assert 0 <= self.sae.k_warmup_steps <= 1.0
            self.sae.k_warmup_steps = int(self.sae.k_warmup_steps * total_training_steps)
            print_once(f"K warm up steps: {self.sae.k_warmup_steps}")
        if isinstance(self.lr_cool_down_steps, float):
            assert 0 <= self.lr_cool_down_steps <= 1.0
            self.lr_cool_down_steps = int(self.lr_cool_down_steps * total_training_steps)
            print_once(f"Learning rate cool down steps: {self.lr_cool_down_steps}")

        if self.lr_scheduler_name == "constantwithwarmup" and isinstance(self.lr_warm_up_steps, float):
            assert 0 <= self.lr_warm_up_steps <= 1.0
            self.lr_warm_up_steps = int(self.lr_warm_up_steps * total_training_steps)
            print_once(f"Learning rate warm up steps: {self.lr_warm_up_steps}")
        if isinstance(self.sae.l1_coefficient_warmup_steps, float):
            assert 0 <= self.sae.l1_coefficient_warmup_steps <= 1.0
            self.sae.l1_coefficient_warmup_steps = int(self.sae.l1_coefficient_warmup_steps * total_training_steps)
            print_once(f"L1 coefficient warm up steps: {self.sae.l1_coefficient_warmup_steps}")
        if isinstance(self.lr_cool_down_steps, float):
            assert 0 <= self.lr_cool_down_steps <= 1.0
            self.lr_cool_down_steps = int(self.lr_cool_down_steps * total_training_steps)
            print_once(f"Learning rate cool down steps: {self.lr_cool_down_steps}")
        if self.finetuning:
            assert self.sae.l1_coefficient == 0.0, "L1 coefficient must be 0.0 for finetuning."

        if self.n_checkpoints > 0:
            if self.check_point_save_mode == "linear":
                self.checkpoint_thresholds = list(
                    range(0, self.total_training_tokens, self.total_training_tokens // self.n_checkpoints)
                )[1:]
            elif self.check_point_save_mode == "log":
                self.checkpoint_thresholds = [
                    math.ceil(2 ** (i / self.n_checkpoints * math.log2(total_training_steps)))
                    * self.effective_batch_size
                    for i in range(1, self.n_checkpoints)
                ]
            else:
                raise ValueError(f"Unknown checkpoint save mode: {self.check_point_save_mode}")

        assert 0 <= self.lr_end_ratio <= 1, "lr_end_ratio must be in 0 to 1 (inclusive)."


@dataclass(kw_only=True)
class LanguageModelCrossCoderTrainingConfig(LanguageModelSAETrainingConfig):
    initialize_all_layers_identically: bool = True

    def __post_init__(self):
        super().__post_init__()
        assert self.sae.sparsity_include_decoder_norm, f'sparsity_include_decoder_norm must be True for crosscoders'    


@dataclass(kw_only=True)
class LanguageModelSAEPruningConfig(LanguageModelSAERunnerConfig):
    """
    Configuration for pruning a sparse autoencoder on a language model.
    """

    total_training_tokens: int = 10_000_000
    train_batch_size: int = 4096

    dead_feature_threshold: float = 1e-6
    dead_feature_max_act_threshold: float = 1.0
    decoder_norm_threshold: float = 0.99

    def __post_init__(self):
        super().__post_init__()

        if is_master():
            os.makedirs(
                os.path.join(self.exp_result_path, "checkpoints"),
                exist_ok=True,
            )


@dataclass(kw_only=True)
class ActivationGenerationConfig(RunnerConfig):
    lm: LanguageModelConfig
    dataset: TextDatasetConfig
    act_store: ActivationStoreConfig

    hook_points: list[str] = field(default_factory=list)

    activation_save_path: str = None  # type: ignore

    generate_with_context: bool = False
    generate_batch_size: int = 2048
    total_generating_tokens: int = 100_000_000
    chunk_size: int = int(0.5 * 2**30)  # 0.5 GB
    ddp_size: int = 1
    tp_size: int = 1

    def __post_init__(self):
        super().__post_init__()

        if self.activation_save_path is None:
            assert (
                isinstance(self.dataset.dataset_path, list) and len(self.dataset.dataset_path) == 1
            ), "Only one dataset path is supported for activation generation."
            self.activation_save_path = f"activations/{self.dataset.dataset_path[0].split('/')[-1]}/{self.lm.model_name.replace('/', '_')}_{self.dataset.context_size}"
        os.makedirs(self.activation_save_path, exist_ok=True)


@dataclass(kw_only=True)
class MongoConfig(BaseConfig):
    mongo_uri: str = "mongodb://localhost:27017"
    mongo_db: str = "mechinterp"


@dataclass(kw_only=True)
class LanguageModelSAEAnalysisConfig(RunnerConfig):
    """
    Configuration for analyzing a sparse autoencoder on a language model.
    """

    sae: SAEConfig
    lm: LanguageModelConfig
    act_store: ActivationStoreConfig
    mongo: MongoConfig

    total_analyzing_tokens: int = 300_000_000
    enable_sampling: bool = False  # If True, we will sample the activations based on weights. Otherwise, top n_samples activations will be used.
    sample_weight_exponent: float = 2.0
    subsample: Dict[str, Dict[str, Any]] = field(
        default_factory=lambda: {"top_activations": {"proportion": 1.0, "n_samples": 10}}
    )

    n_sae_chunks: int = 1  # Number of chunks to split the SAE into for analysis. For large models and SAEs, this can be useful to avoid memory issues.

    def __post_init__(self):
        super().__post_init__()
        assert (
            self.sae.d_sae % self.n_sae_chunks == 0
        ), f"d_sae ({self.sae.d_sae}) must be divisible by n_sae_chunks ({self.n_sae_chunks})"


@dataclass(kw_only=True)
class FeaturesDecoderConfig(RunnerConfig):
    sae: SAEConfig
    lm: LanguageModelConfig
    mongo: MongoConfig
    top: int = 10<|MERGE_RESOLUTION|>--- conflicted
+++ resolved
@@ -9,20 +9,9 @@
 from transformer_lens.loading_from_pretrained import get_official_model_name
 from typing_extensions import deprecated
 
-<<<<<<< HEAD
 from .utils.config import FlattenableModel
 from .utils.huggingface import parse_pretrained_name_or_path
 from .utils.misc import convert_str_to_torch_dtype, convert_torch_dtype_to_str, is_master, print_once
-=======
-from lm_saes.utils.config import FlattenableModel
-from lm_saes.utils.huggingface import parse_pretrained_name_or_path
-from lm_saes.utils.misc import (
-    convert_str_to_torch_dtype,
-    convert_torch_dtype_to_str,
-    is_master,
-    print_once,
-)
->>>>>>> 27171f8f
 
 
 @dataclass(kw_only=True)
