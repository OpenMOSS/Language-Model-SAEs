import io
import json
import os
from functools import lru_cache
from typing import Any, Optional

import msgpack
import numpy as np
import plotly.graph_objects as go
import torch
from datasets import Dataset
from fastapi import FastAPI, Response, Body
from fastapi.middleware.cors import CORSMiddleware
from fastapi.middleware.gzip import GZipMiddleware
try:
    from torchvision import transforms
except ImportError:
    transforms = None
    print("WARNING: torchvision not found, image processing will be disabled")

from lm_saes.backend import LanguageModel
from lm_saes.config import MongoDBConfig, SAEConfig
from lm_saes.database import MongoClient
from lm_saes.resource_loaders import load_dataset_shard, load_model
from lm_saes.sae import SparseAutoEncoder

device = "cuda" if torch.cuda.is_available() else "cpu"

app = FastAPI()

app.add_middleware(GZipMiddleware, minimum_size=1000)

print(os.environ.get("MONGO_URI", "mongodb://localhost:27017/"))
print(os.environ.get("MONGO_DB", "mechinterp"))
client = MongoClient(MongoDBConfig())
sae_series = os.environ.get("SAE_SERIES", "default")
tokenizer_only = os.environ.get("TOKENIZER_ONLY", "false").lower() == "true"
if tokenizer_only:
    print("WARNING: Tokenizer only mode is enabled, some features may not be available")

# Remove global caches in favor of LRU cache
# sae_cache: dict[str, SparseAutoEncoder] = {}
# lm_cache: dict[str, LanguageModel] = {}
# dataset_cache: dict[tuple[str, int, int], Dataset] = {}


@lru_cache(maxsize=8)
def get_model(name: str) -> LanguageModel:
    """Load and cache a language model.

    Args:
        name: Name of the model to load

    Returns:
        LanguageModel: The loaded model

    Raises:
        ValueError: If the model is not found
    """
    cfg = client.get_model_cfg(name)
    if cfg is None:
        raise ValueError(f"Model {name} not found")
    cfg.tokenizer_only = tokenizer_only
    return load_model(cfg)


@lru_cache(maxsize=16)
def get_dataset(name: str, shard_idx: int = 0, n_shards: int = 1) -> Dataset:
    """Load and cache a dataset shard.

    Args:
        name: Name of the dataset
        shard_idx: Index of the shard to load
        n_shards: Total number of shards

    Returns:
        Dataset: The loaded dataset shard

    Raises:
        AssertionError: If the dataset is not found
    """
    cfg = client.get_dataset_cfg(name)
    assert cfg is not None, f"Dataset {name} not found"
    return load_dataset_shard(cfg, shard_idx, n_shards)


@lru_cache(maxsize=8)
def get_sae(name: str) -> SparseAutoEncoder:
    """Load and cache a sparse autoencoder.

    Args:
        name: Name of the SAE to load

    Returns:
        SparseAutoEncoder: The loaded SAE

    Raises:
        AssertionError: If the SAE is not found
    """
    path = client.get_sae_path(name, sae_series)
    assert path is not None, f"SAE {name} not found"
    cfg = SAEConfig.from_pretrained(path)
    sae = SparseAutoEncoder.from_config(cfg)
    sae.eval()
    return sae


def make_serializable(obj):
    if isinstance(obj, (torch.Tensor, np.ndarray)):
        return obj.tolist()
    if isinstance(obj, dict):
        return {k: make_serializable(v) for k, v in obj.items()}
    if isinstance(obj, list):
        return [make_serializable(v) for v in obj]
    return obj


def trim_minimum(
    origins: list[dict[str, Any] | None],
    feature_acts_indices: np.ndarray,
    feature_acts_values: np.ndarray,
) -> tuple[list[dict[str, Any] | None], np.ndarray, np.ndarray]:
    """Trim multiple arrays to the length of the shortest non-None array.

    Args:
        origins: Origins
        feature_acts_indices: Feature acts indices
        feature_acts_values: Feature acts values

    Returns:
        list: List of trimmed arrays
    """

    min_length = min(len(origins), feature_acts_indices[-1] + 10)
    feature_acts_indices_mask = feature_acts_indices <= min_length
    return origins[:int(min_length)], feature_acts_indices[feature_acts_indices_mask], feature_acts_values[feature_acts_indices_mask]


@app.exception_handler(AssertionError)
async def assertion_error_handler(request, exc):
    return Response(content=str(exc), status_code=400)


@app.exception_handler(torch.cuda.OutOfMemoryError)
async def oom_error_handler(request, exc):
    print("CUDA Out of memory. Clearing cache.")
    # Clear LRU caches
    get_model.cache_clear()
    get_dataset.cache_clear()
    get_sae.cache_clear()
    return Response(content="CUDA Out of memory", status_code=500)


@app.get("/dictionaries")
def list_dictionaries():
    return client.list_saes(sae_series=sae_series, has_analyses=True)


@app.get("/images/{dataset_name}")
def get_image(dataset_name: str, context_idx: int, image_idx: int, shard_idx: int = 0, n_shards: int = 1):
    dataset = get_dataset(dataset_name, shard_idx, n_shards)
    data = dataset[int(context_idx)]

    image_key = next((key for key in ["image", "images"] if key in data), None)
    if image_key is None:
        return Response(content="Image not found", status_code=404)

    if len(data[image_key]) <= image_idx:
        return Response(content="Image not found", status_code=404)

    image_tensor = data[image_key][image_idx]

    # Convert tensor to PIL Image and then to bytes
    image = transforms.ToPILImage()(image_tensor.to(torch.uint8))
    img_byte_arr = io.BytesIO()
    image.save(img_byte_arr, format="PNG")

    return Response(content=img_byte_arr.getvalue(), media_type="image/png")


@app.get("/dictionaries/{name}/metrics")
def get_available_metrics(name: str):
    """Get available metrics for a dictionary.

    Args:
        name: Name of the dictionary/SAE

    Returns:
        List of available metric names
    """
    metrics = client.get_available_metrics(name, sae_series=sae_series)
    return {"metrics": metrics}


@app.get("/dictionaries/{name}/features/count")
def count_features_with_filters(
    name: str,
    feature_analysis_name: str | None = None,
    metric_filters: str | None = None,
):
    """Count features that match the given filters.

    Args:
        name: Name of the dictionary/SAE
        feature_analysis_name: Optional analysis name
        metric_filters: Optional JSON string of metric filters

    Returns:
        Count of features matching the filters
    """
    # Parse metric filters if provided
    parsed_metric_filters = None
    if metric_filters:
        try:
            parsed_metric_filters = json.loads(metric_filters)
        except (json.JSONDecodeError, TypeError):
            return Response(
                content=f"Invalid metric_filters format: {metric_filters}",
                status_code=400,
            )

    count = client.count_features_with_filters(
        sae_name=name, sae_series=sae_series, name=feature_analysis_name, metric_filters=parsed_metric_filters
    )

    return {"count": count}


@app.get("/dictionaries/{name}/features/{feature_index}")
def get_feature(
    name: str,
    feature_index: str | int,
    feature_analysis_name: str | None = None,
    metric_filters: str | None = None,
):
    # Parse feature_index if it's a string
    if isinstance(feature_index, str) and feature_index != "random":
        try:
            feature_index = int(feature_index)
        except ValueError:
            return Response(
                content=f"Feature index {feature_index} is not a valid integer",
                status_code=400,
            )

    # Parse metric filters if provided
    parsed_metric_filters = None
    if metric_filters:
        try:
            parsed_metric_filters = json.loads(metric_filters)
        except (json.JSONDecodeError, TypeError):
            return Response(
                content=f"Invalid metric_filters format: {metric_filters}",
                status_code=400,
            )

    # Get feature data
    feature = (
        client.get_random_alive_feature(
<<<<<<< HEAD
            sae_name=name,
            sae_series=sae_series,
            name=feature_analysis_name,
=======
            sae_name=name, sae_series=sae_series, name=feature_analysis_name, metric_filters=parsed_metric_filters
>>>>>>> dc8c9893
        )
        if feature_index == "random"
        else client.get_feature(
            sae_name=name,
            sae_series=sae_series,
            index=feature_index)
    )

    if feature is None:
        return Response(
            content=f"Feature {feature_index} not found in SAE {name}",
            status_code=404,
        )

    analysis = next(
        (
            a for a in feature.analyses
            if a.name == feature_analysis_name or feature_analysis_name is None
        ),
        None,
    )
    if analysis is None:
        return Response(
            content=f"Feature analysis {feature_analysis_name} not found in SAE {name}"
            if feature_analysis_name is not None
            else f"No feature analysis found in SAE {name}",
            status_code=404,
        )

    def process_sample(
        *,
        sparse_feature_acts,
        context_idx,
        dataset_name,
        model_name,
        shard_idx=None,
        n_shards=None,
    ):
        """Process a sample to extract and format feature data.

        Args:
            sparse_feature_acts: Sparse feature activations,
                optional z pattern activations
            decoder_norms: Decoder norms
            context_idx: Context index in the dataset
            dataset_name: Name of the dataset
            model_name: Name of the model
            shard_idx: Index of the dataset shard, defaults to 0
            n_shards: Total number of shards, defaults to 1

        Returns:
            dict: Processed sample data
        """  # Get model and dataset
        model = get_model(model_name)
        # model = None
        data = get_dataset(dataset_name, shard_idx, n_shards)[context_idx.item()]

        # Get origins for the features
        origins = model.trace({k: [v] for k, v in data.items()})[0]

        # Process image data if present
        image_key = next(
            (key for key in ["image", "images"] if key in data),
            None,
        )
        if image_key is not None:
            image_urls = [
                f"/images/{dataset_name}?context_idx={context_idx}&"
                f"shard_idx={shard_idx}&n_shards={n_shards}&"
                f"image_idx={img_idx}"
                for img_idx in range(len(data[image_key]))
            ]
            del data[image_key]
            data["images"] = image_urls

        # Trim to matching lengths
        (
            feature_acts_indices,
            feature_acts_values,
            z_pattern_indices,
            z_pattern_values,
        ) = sparse_feature_acts

        origins, feature_acts_indices, feature_acts_values = trim_minimum(
            origins,
            feature_acts_indices,
            feature_acts_values,
        )
        assert (
            origins is not None
            and feature_acts_indices is not None
            and feature_acts_values is not None
        ), "Origins and feature acts must not be None"

        # Process text data if present
        if "text" in data:
            text_ranges = [
                origin["range"] for origin in origins
                if origin is not None and origin["key"] == "text"
            ]
            if text_ranges:
                max_text_origin = max(text_ranges, key=lambda x: x[1])
                data["text"] = data["text"][: max_text_origin[1]]

        return {
            **data,
            "origins": origins,
            "feature_acts_indices": feature_acts_indices,
            "feature_acts_values": feature_acts_values,
            "z_pattern_indices": z_pattern_indices,
            "z_pattern_values": z_pattern_values,
        }
    
    def process_sparse_feature_acts(
        feature_acts_indices: np.ndarray,
        feature_acts_values: np.ndarray,
        z_pattern_indices: np.ndarray | None = None,
        z_pattern_values: np.ndarray | None = None,
    ) -> list[tuple[np.ndarray, np.ndarray, np.ndarray | None, np.ndarray | None]]:
        """Process sparse feature acts.
        
        Args:
            feature_acts_indices: Feature acts indices
            feature_acts_values: Feature acts values
            z_pattern_indices: Z pattern indices
            z_pattern_values: Z pattern values
        
        TODO: This is really ugly, we should find a better way to do this.
        """
        _, feature_acts_counts = np.unique(
            feature_acts_indices[0],
            return_counts=True,
        )
        _, z_pattern_counts = (
            np.unique(z_pattern_indices[0], return_counts=True)
            if z_pattern_indices is not None
            else (None, None)
        )

        feature_acts_sample_ranges = np.concatenate(
            [[0], np.cumsum(feature_acts_counts)]
        )
        z_pattern_sample_ranges = (
            np.concatenate([[0], np.cumsum(z_pattern_counts)])
            if z_pattern_counts is not None
            else None
        )

        feature_acts_sample_ranges = list(zip(feature_acts_sample_ranges[:-1], feature_acts_sample_ranges[1:]))
        z_pattern_sample_ranges = (
            list(zip(z_pattern_sample_ranges[:-1], z_pattern_sample_ranges[1:]))
            if z_pattern_sample_ranges is not None
            else [(None, None)] * len(feature_acts_sample_ranges)
        )
        if z_pattern_sample_ranges[0][0] is not None:
            assert len(feature_acts_sample_ranges) == len(z_pattern_sample_ranges), "Feature acts and z pattern must have the same number of samples"

        for (feature_acts_start, feature_acts_end), (z_pattern_start, z_pattern_end) in zip(feature_acts_sample_ranges, z_pattern_sample_ranges):
            feature_acts_indices_i = feature_acts_indices[1, feature_acts_start:feature_acts_end]
            feature_acts_values_i = feature_acts_values[feature_acts_start:feature_acts_end]
            z_pattern_indices_i = z_pattern_indices[1:, z_pattern_start:z_pattern_end] if z_pattern_indices is not None else None
            z_pattern_values_i = z_pattern_values[z_pattern_start:z_pattern_end] if z_pattern_values is not None else None
            yield feature_acts_indices_i, feature_acts_values_i, z_pattern_indices_i, z_pattern_values_i

    # Process all samples for each sampling
    sample_groups = []
    for sampling in analysis.samplings:
        # Using zip to process correlated data instead of indexing
        samples = [
            process_sample(
                sparse_feature_acts=sparse_feature_acts,
                context_idx=context_idx,
                dataset_name=dataset_name,
                model_name=model_name,
                shard_idx=shard_idx,
                n_shards=n_shards,
            )
            for sparse_feature_acts, context_idx, dataset_name, model_name, shard_idx, n_shards in zip(
                process_sparse_feature_acts(
                    sampling.feature_acts_indices,
                    sampling.feature_acts_values,
                    sampling.z_pattern_indices,
                    sampling.z_pattern_values,
                ),
                sampling.context_idx,
                sampling.dataset_name,
                sampling.model_name,
                sampling.shard_idx if sampling.shard_idx is not None else [0] * len(sampling.feature_acts_indices),
                sampling.n_shards if sampling.n_shards is not None else [1] * len(sampling.feature_acts_indices),
            )
        ]

        sample_groups.append(
            {
                "analysis_name": sampling.name,
                "samples": samples,
            }
        )

    # Prepare response
    response_data = {
        "feature_index": feature.index,
        "analysis_name": analysis.name,
        "interpretation": feature.interpretation,
        "dictionary_name": feature.sae_name,
        "logits": feature.logits,
        "decoder_norms": analysis.decoder_norms,
        "decoder_similarity_matrix": analysis.decoder_similarity_matrix,
        "decoder_inner_product_matrix": analysis.decoder_inner_product_matrix,
        "act_times": analysis.act_times,
        "max_feature_act": analysis.max_feature_acts,
        "n_analyzed_tokens": analysis.n_analyzed_tokens,
        "sample_groups": sample_groups,
        "is_bookmarked": client.is_bookmarked(sae_name=name, sae_series=sae_series, feature_index=feature.index),
    }
    print(f'{response_data=}')

    return Response(
        content=msgpack.packb(make_serializable(response_data)),
        media_type="application/x-msgpack",
    )


@app.post("/dictionaries/{name}/cache_features")
def cache_features(
    name: str,
    features: list[dict[str, Any]] = Body(..., embed=True),
    output_dir: str = Body(...),
):
    """Batch-fetch and persist feature payloads for offline reuse.

    Args:
        name: Dictionary/SAE name.
        features: List of feature specs currently on screen. Each item should contain
            - feature_id: int
            - layer: int
            - is_lorsa: bool
            - analysis_name: Optional[str] (overrides auto selection)
        output_dir: Directory on the server filesystem to write files into.

    Returns:
        Dict with count and directory path.
    """
    os.makedirs(output_dir, exist_ok=True)

    saved = 0
    for f in features:
        feature_id = int(f["feature_id"])  # may raise KeyError which FastAPI will surface
        layer = int(f["layer"])           # required for formatting analysis name
        is_lorsa = bool(f.get("is_lorsa", False))
        analysis_name_override = f.get("analysis_name")

        # Determine analysis name for this feature
        formatted_analysis_name: str | None = None
        if analysis_name_override is not None:
            formatted_analysis_name = analysis_name_override
        else:
            try:
                base_name = client.get_lorsa_analysis_name(name, sae_series) if is_lorsa else client.get_clt_analysis_name(name, sae_series)
            except AttributeError:
                base_name = None
            if base_name is None:
                feat = client.get_random_alive_feature(sae_name=name, sae_series=sae_series)
                if feat is None:
                    return Response(content=f"Dictionary {name} not found", status_code=404)
                available = [a.name for a in feat.analyses]
                preferred = [a for a in available if ("lorsa" in a) == is_lorsa]
                base_name = (preferred[0] if preferred else available[0])
            formatted_analysis_name = base_name.replace("{}", str(layer))

        # Reuse existing single-feature endpoint logic. Align with frontend usage where
        # the path 'name' is the formatted analysis name used by GET /dictionaries/{name}/features/{id}.
        res = get_feature(name=formatted_analysis_name, feature_index=feature_id, feature_analysis_name=None)
        if isinstance(res, Response) and res.status_code != 200:
            # Skip but continue
            continue

        payload = res.body if isinstance(res, Response) else res
        # Write as msgpack for fidelity and also a JSON alongside for convenience
        base = os.path.join(output_dir, f"layer{layer}__feature{feature_id}__{formatted_analysis_name}.msgpack")
        with open(base, "wb") as fbin:
            fbin.write(payload)
        try:
            decoded = msgpack.unpackb(payload, raw=False)
            json_path = base.replace(".msgpack", ".json")
            # make_serializable handles tensors/np arrays
            import json as _json
            with open(json_path, "w") as fj:
                _json.dump(make_serializable(decoded), fj)
        except Exception:
            pass
        saved += 1

    return {"saved": saved, "output_dir": output_dir}


@app.get("/dictionaries/{name}")
def get_dictionary(name: str):
    # Get feature activation times
    feature_activation_times = client.get_feature_act_times(name, sae_series=sae_series)
    if feature_activation_times is None:
        return Response(content=f"Dictionary {name} not found", status_code=404)

    # Create histogram of log activation times
    log_act_times = np.log10(np.array(list(feature_activation_times.values())))
    feature_activation_times_histogram = go.Histogram(
        x=log_act_times,
        nbinsx=100,
        hovertemplate="Count: %{y}<br>Range: %{x}<extra></extra>",
        marker_color="#636EFA",
        showlegend=False,
    ).to_plotly_json()

    # Get alive feature count
    alive_feature_count = client.get_alive_feature_count(name, sae_series=sae_series)
    if alive_feature_count is None:
        return Response(content=f"SAE {name} not found", status_code=404)

    # Prepare and return response
    response_data = {
        "dictionary_name": name,
        "feature_activation_times_histogram": [feature_activation_times_histogram],
        "alive_feature_count": alive_feature_count,
    }

    return Response(
        content=msgpack.packb(make_serializable(response_data)),
        media_type="application/x-msgpack",
    )


@app.get("/dictionaries/{name}/analyses")
def get_analyses(name: str):
    """Get all available analyses for a dictionary.

    Args:
        name: Name of the dictionary/SAE

    Returns:
        List of analysis names
    """
    # Get a random feature to check its available analyses
    feature = client.get_random_alive_feature(sae_name=name, sae_series=sae_series)
    if feature is None:
        return Response(content=f"Dictionary {name} not found", status_code=404)

    # Extract unique analysis names from feature
    analyses = list(set(analysis.name for analysis in feature.analyses))
    return analyses


@app.post("/dictionaries/{name}/features/{feature_index}/bookmark")
def add_bookmark(name: str, feature_index: int):
    """Add a bookmark for a feature.

    Args:
        name: Name of the dictionary/SAE
        feature_index: Index of the feature to bookmark

    Returns:
        Success response or error
    """
    try:
        success = client.add_bookmark(sae_name=name, sae_series=sae_series, feature_index=feature_index)
        if success:
            return {"message": "Bookmark added successfully"}
        else:
            return Response(content="Feature is already bookmarked", status_code=409)
    except ValueError as e:
        return Response(content=str(e), status_code=404)


@app.delete("/dictionaries/{name}/features/{feature_index}/bookmark")
def remove_bookmark(name: str, feature_index: int):
    """Remove a bookmark for a feature.

    Args:
        name: Name of the dictionary/SAE
        feature_index: Index of the feature to remove bookmark from

    Returns:
        Success response or error
    """
    success = client.remove_bookmark(sae_name=name, sae_series=sae_series, feature_index=feature_index)
    if success:
        return {"message": "Bookmark removed successfully"}
    else:
        return Response(content="Bookmark not found", status_code=404)


@app.get("/dictionaries/{name}/features/{feature_index}/bookmark")
def check_bookmark(name: str, feature_index: int):
    """Check if a feature is bookmarked.

    Args:
        name: Name of the dictionary/SAE
        feature_index: Index of the feature

    Returns:
        Bookmark status
    """
    is_bookmarked = client.is_bookmarked(sae_name=name, sae_series=sae_series, feature_index=feature_index)
    return {"is_bookmarked": is_bookmarked}


@app.get("/bookmarks")
def list_bookmarks(sae_name: Optional[str] = None, sae_series: Optional[str] = None, limit: int = 100, skip: int = 0):
    """List bookmarks with optional filtering.

    Args:
        sae_name: Optional SAE name filter
        sae_series: Optional SAE series filter
        limit: Maximum number of bookmarks to return
        skip: Number of bookmarks to skip (for pagination)

    Returns:
        List of bookmarks
    """
    bookmarks = client.list_bookmarks(sae_name=sae_name, sae_series=sae_series, limit=limit, skip=skip)

    # Convert to dict for JSON serialization
    bookmark_data = []
    for bookmark in bookmarks:
        bookmark_dict = bookmark.model_dump()
        # Convert datetime to ISO string for JSON
        bookmark_dict["created_at"] = bookmark.created_at.isoformat()
        bookmark_data.append(bookmark_dict)

    return {
        "bookmarks": bookmark_data,
        "total_count": client.get_bookmark_count(sae_name=sae_name, sae_series=sae_series),
    }


@app.put("/dictionaries/{name}/features/{feature_index}/bookmark")
def update_bookmark(name: str, feature_index: int, tags: Optional[list[str]] = None, notes: Optional[str] = None):
    """Update a bookmark with new tags or notes.

    Args:
        name: Name of the dictionary/SAE
        feature_index: Index of the feature
        tags: Optional new tags for the bookmark
        notes: Optional new notes for the bookmark

    Returns:
        Success response or error
    """
    success = client.update_bookmark(
        sae_name=name, sae_series=sae_series, feature_index=feature_index, tags=tags, notes=notes
    )
    if success:
        return {"message": "Bookmark updated successfully"}
    else:
        return Response(content="Bookmark not found", status_code=404)


app.add_middleware(
    CORSMiddleware,
    allow_origins=["*"],
    allow_credentials=True,
    allow_methods=["*"],
    allow_headers=["*"],
)<|MERGE_RESOLUTION|>--- conflicted
+++ resolved
@@ -9,9 +9,10 @@
 import plotly.graph_objects as go
 import torch
 from datasets import Dataset
-from fastapi import FastAPI, Response, Body
+from fastapi import Body, FastAPI, Response
 from fastapi.middleware.cors import CORSMiddleware
 from fastapi.middleware.gzip import GZipMiddleware
+
 try:
     from torchvision import transforms
 except ImportError:
@@ -133,7 +134,11 @@
 
     min_length = min(len(origins), feature_acts_indices[-1] + 10)
     feature_acts_indices_mask = feature_acts_indices <= min_length
-    return origins[:int(min_length)], feature_acts_indices[feature_acts_indices_mask], feature_acts_values[feature_acts_indices_mask]
+    return (
+        origins[: int(min_length)],
+        feature_acts_indices[feature_acts_indices_mask],
+        feature_acts_values[feature_acts_indices_mask],
+    )
 
 
 @app.exception_handler(AssertionError)
@@ -257,19 +262,10 @@
     # Get feature data
     feature = (
         client.get_random_alive_feature(
-<<<<<<< HEAD
-            sae_name=name,
-            sae_series=sae_series,
-            name=feature_analysis_name,
-=======
             sae_name=name, sae_series=sae_series, name=feature_analysis_name, metric_filters=parsed_metric_filters
->>>>>>> dc8c9893
         )
         if feature_index == "random"
-        else client.get_feature(
-            sae_name=name,
-            sae_series=sae_series,
-            index=feature_index)
+        else client.get_feature(sae_name=name, sae_series=sae_series, index=feature_index)
     )
 
     if feature is None:
@@ -279,10 +275,7 @@
         )
 
     analysis = next(
-        (
-            a for a in feature.analyses
-            if a.name == feature_analysis_name or feature_analysis_name is None
-        ),
+        (a for a in feature.analyses if a.name == feature_analysis_name or feature_analysis_name is None),
         None,
     )
     if analysis is None:
@@ -352,18 +345,13 @@
             feature_acts_indices,
             feature_acts_values,
         )
-        assert (
-            origins is not None
-            and feature_acts_indices is not None
-            and feature_acts_values is not None
-        ), "Origins and feature acts must not be None"
+        assert origins is not None and feature_acts_indices is not None and feature_acts_values is not None, (
+            "Origins and feature acts must not be None"
+        )
 
         # Process text data if present
         if "text" in data:
-            text_ranges = [
-                origin["range"] for origin in origins
-                if origin is not None and origin["key"] == "text"
-            ]
+            text_ranges = [origin["range"] for origin in origins if origin is not None and origin["key"] == "text"]
             if text_ranges:
                 max_text_origin = max(text_ranges, key=lambda x: x[1])
                 data["text"] = data["text"][: max_text_origin[1]]
@@ -376,7 +364,7 @@
             "z_pattern_indices": z_pattern_indices,
             "z_pattern_values": z_pattern_values,
         }
-    
+
     def process_sparse_feature_acts(
         feature_acts_indices: np.ndarray,
         feature_acts_values: np.ndarray,
@@ -384,13 +372,13 @@
         z_pattern_values: np.ndarray | None = None,
     ) -> list[tuple[np.ndarray, np.ndarray, np.ndarray | None, np.ndarray | None]]:
         """Process sparse feature acts.
-        
+
         Args:
             feature_acts_indices: Feature acts indices
             feature_acts_values: Feature acts values
             z_pattern_indices: Z pattern indices
             z_pattern_values: Z pattern values
-        
+
         TODO: This is really ugly, we should find a better way to do this.
         """
         _, feature_acts_counts = np.unique(
@@ -398,18 +386,12 @@
             return_counts=True,
         )
         _, z_pattern_counts = (
-            np.unique(z_pattern_indices[0], return_counts=True)
-            if z_pattern_indices is not None
-            else (None, None)
-        )
-
-        feature_acts_sample_ranges = np.concatenate(
-            [[0], np.cumsum(feature_acts_counts)]
-        )
+            np.unique(z_pattern_indices[0], return_counts=True) if z_pattern_indices is not None else (None, None)
+        )
+
+        feature_acts_sample_ranges = np.concatenate([[0], np.cumsum(feature_acts_counts)])
         z_pattern_sample_ranges = (
-            np.concatenate([[0], np.cumsum(z_pattern_counts)])
-            if z_pattern_counts is not None
-            else None
+            np.concatenate([[0], np.cumsum(z_pattern_counts)]) if z_pattern_counts is not None else None
         )
 
         feature_acts_sample_ranges = list(zip(feature_acts_sample_ranges[:-1], feature_acts_sample_ranges[1:]))
@@ -419,13 +401,21 @@
             else [(None, None)] * len(feature_acts_sample_ranges)
         )
         if z_pattern_sample_ranges[0][0] is not None:
-            assert len(feature_acts_sample_ranges) == len(z_pattern_sample_ranges), "Feature acts and z pattern must have the same number of samples"
-
-        for (feature_acts_start, feature_acts_end), (z_pattern_start, z_pattern_end) in zip(feature_acts_sample_ranges, z_pattern_sample_ranges):
+            assert len(feature_acts_sample_ranges) == len(z_pattern_sample_ranges), (
+                "Feature acts and z pattern must have the same number of samples"
+            )
+
+        for (feature_acts_start, feature_acts_end), (z_pattern_start, z_pattern_end) in zip(
+            feature_acts_sample_ranges, z_pattern_sample_ranges
+        ):
             feature_acts_indices_i = feature_acts_indices[1, feature_acts_start:feature_acts_end]
             feature_acts_values_i = feature_acts_values[feature_acts_start:feature_acts_end]
-            z_pattern_indices_i = z_pattern_indices[1:, z_pattern_start:z_pattern_end] if z_pattern_indices is not None else None
-            z_pattern_values_i = z_pattern_values[z_pattern_start:z_pattern_end] if z_pattern_values is not None else None
+            z_pattern_indices_i = (
+                z_pattern_indices[1:, z_pattern_start:z_pattern_end] if z_pattern_indices is not None else None
+            )
+            z_pattern_values_i = (
+                z_pattern_values[z_pattern_start:z_pattern_end] if z_pattern_values is not None else None
+            )
             yield feature_acts_indices_i, feature_acts_values_i, z_pattern_indices_i, z_pattern_values_i
 
     # Process all samples for each sampling
@@ -479,7 +469,7 @@
         "sample_groups": sample_groups,
         "is_bookmarked": client.is_bookmarked(sae_name=name, sae_series=sae_series, feature_index=feature.index),
     }
-    print(f'{response_data=}')
+    print(f"{response_data=}")
 
     return Response(
         content=msgpack.packb(make_serializable(response_data)),
@@ -512,7 +502,7 @@
     saved = 0
     for f in features:
         feature_id = int(f["feature_id"])  # may raise KeyError which FastAPI will surface
-        layer = int(f["layer"])           # required for formatting analysis name
+        layer = int(f["layer"])  # required for formatting analysis name
         is_lorsa = bool(f.get("is_lorsa", False))
         analysis_name_override = f.get("analysis_name")
 
@@ -522,7 +512,11 @@
             formatted_analysis_name = analysis_name_override
         else:
             try:
-                base_name = client.get_lorsa_analysis_name(name, sae_series) if is_lorsa else client.get_clt_analysis_name(name, sae_series)
+                base_name = (
+                    client.get_lorsa_analysis_name(name, sae_series)
+                    if is_lorsa
+                    else client.get_clt_analysis_name(name, sae_series)
+                )
             except AttributeError:
                 base_name = None
             if base_name is None:
@@ -531,7 +525,7 @@
                     return Response(content=f"Dictionary {name} not found", status_code=404)
                 available = [a.name for a in feat.analyses]
                 preferred = [a for a in available if ("lorsa" in a) == is_lorsa]
-                base_name = (preferred[0] if preferred else available[0])
+                base_name = preferred[0] if preferred else available[0]
             formatted_analysis_name = base_name.replace("{}", str(layer))
 
         # Reuse existing single-feature endpoint logic. Align with frontend usage where
@@ -551,6 +545,7 @@
             json_path = base.replace(".msgpack", ".json")
             # make_serializable handles tensors/np arrays
             import json as _json
+
             with open(json_path, "w") as fj:
                 _json.dump(make_serializable(decoded), fj)
         except Exception:
