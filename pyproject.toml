--- conflicted
+++ resolved
@@ -95,11 +95,7 @@
 
 [project.optional-dependencies]
 # NPU variant of PyTorch (for Huawei Ascend hardware)
-<<<<<<< HEAD
 default = ["torch==2.8.0", "torchvision>=0.22.1"]
-=======
-default = ["torch==2.7.1", "torchvision>=0.22.1"]
->>>>>>> dc8c9893
 
 npu = [
     "torch==2.6.0",
