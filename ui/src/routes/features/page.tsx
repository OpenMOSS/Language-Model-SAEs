--- conflicted
+++ resolved
@@ -53,8 +53,6 @@
       .then((res) => z.array(z.string()).parse(res));
   });
 
-<<<<<<< HEAD
-=======
   const [selectedAnalysis, setSelectedAnalysis] = useState<string | null>(null);
 
   // Metric filtering state
@@ -76,7 +74,6 @@
   const [featureCount, setFeatureCount] = useState<number | null>(null);
 
   const [featureIndex, setFeatureIndex] = useState<number>(0);
->>>>>>> dc8c9893
   const [inputValue, setInputValue] = useState<string>("0");
   const [loadingRandomFeature, setLoadingRandomFeature] = useState<boolean>(false);
 
@@ -173,18 +170,6 @@
       setFeatureLoading(true);
       setFeatureError(null);
 
-<<<<<<< HEAD
-      try {
-        const feature = await fetch(
-          `${
-            import.meta.env.VITE_BACKEND_URL
-          }/dictionaries/${dictionary}/features/${featureIndex}${analysisName ? `?feature_analysis_name=${analysisName}` : ""}`,
-          {
-            method: "GET",
-            headers: {
-              Accept: "application/x-msgpack",
-            },
-=======
       // Build query parameters
       const params = new URLSearchParams();
       if (analysisName) {
@@ -226,41 +211,27 @@
         .then(async (res) => {
           if (!res.ok) {
             throw new Error(await res.text());
->>>>>>> dc8c9893
-          }
+          }
+          return res;
+        })
+        .then(async (res) => await res.arrayBuffer())
+        // eslint-disable-next-line @typescript-eslint/no-explicit-any
+        .then((res) => decode(new Uint8Array(res)) as any)
+        .then((res) =>
+          camelcaseKeys(res, {
+            deep: true,
+            stopPaths: ["sample_groups.samples.context"],
+          })
         )
-          .then(async (res) => {
-            if (!res.ok) {
-              throw new Error(await res.text());
-            }
-            return res;
-          })
-          .then(async (res) => await res.arrayBuffer())
-          // eslint-disable-next-line @typescript-eslint/no-explicit-any
-          .then((res) => decode(new Uint8Array(res)) as any)
-          .then((res) =>
-            camelcaseKeys(res, {
-              deep: true,
-              stopPaths: ["sample_groups.samples.context"],
-            })
-          )
-          .then((res) => FeatureSchema.parse(res));
-        
-        setFeatureIndex(feature.featureIndex);
-        setSelectedAnalysis(feature.analysisName);
-        setCurrentFeature(feature);
-        setSearchParams({
-          dictionary,
-          featureIndex: feature.featureIndex.toString(),
-          analysis: feature.analysisName,
-        });
-        return feature;
-      } catch (error) {
-        setFeatureError(error instanceof Error ? error.message : 'Failed to load feature');
-        throw error;
-      } finally {
-        setFeatureLoading(false);
-      }
+        .then((res) => FeatureSchema.parse(res));
+      setFeatureIndex(feature.featureIndex);
+      setSelectedAnalysis(feature.analysisName);
+      setSearchParams({
+        dictionary,
+        featureIndex: feature.featureIndex.toString(),
+        analysis: feature.analysisName,
+      });
+      return feature;
     }
   );
 
